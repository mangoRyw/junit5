# JUnit 5

This repository is the home of the next generation of JUnit, _JUnit 5_.

[![Support us on Steady](https://img.shields.io/badge/support_us-on_Steady-ff7264.svg)](https://steadyhq.com/en/junit)

## Latest Releases

- General Availability (GA): [JUnit 5.3.1](https://github.com/junit-team/junit5/releases/tag/r5.3.1)
(September 11, 2018).
- Preview (Milestone/Release Candidate): N/A

## Documentation

- [User Guide]
- [Javadoc]
- [Release Notes]
- [Samples]

## Contributing

Contributions to JUnit 5 are both welcomed and appreciated. For specific guidelines
regarding contributions, please see [CONTRIBUTING.md] in the root directory of the
project. Those willing to use milestone or SNAPSHOT releases are encouraged
to file feature requests and bug reports using the project's
[issue tracker](https://github.com/junit-team/junit5/issues). Issues marked with an
<a href="https://github.com/junit-team/junit5/issues?q=is%3Aissue+is%3Aopen+label%3Aup-for-grabs">`up-for-grabs`</a>
label are specifically targeted for community contributions.

## Getting Help

Ask JUnit 5 related questions on [StackOverflow] or chat with the team and the community on [Gitter].

## Continuous Integration Builds

| CI Server | OS           | Status | Description |
| --------- | ------------ | ------ | ----------- |
| Travis CI | Linux, macOS | [![Travis CI build status](https://travis-ci.org/junit-team/junit5.svg?branch=master)](https://travis-ci.org/junit-team/junit5) | Official CI build server for JUnit 5. Used to perform quick checks on submitted pull requests and for build matrices including the latest released OpenJDK and early access builds of the next OpenJDK |
| AppVeyor  | Windows      | [![Build status](https://ci.appveyor.com/api/projects/status/xv8wc8w9sr44ghc4/branch/master?svg=true)](https://ci.appveyor.com/project/marcphilipp/junit5/branch/master) | Used to ensure that JUnit 5 can be built on Windows |

## Code Coverage

Code coverage using [JaCoCo] for the latest build is available on [Codecov].

A code coverage report can also be generated locally via the [Gradle Wrapper] by
executing `gradlew -PenableJaCoCo clean jacocoRootReport`. The results will be available
in `build/reports/jacoco/jacocoRootReport/html/index.html`.

## Gradle Build Scans

JUnit 5 utilizes [Gradle's](https://gradle.org/) support for _Build Scans_. An example
build scan for JUnit 5 can be viewed [here](https://scans.gradle.com/s/bl3pw4mrbgsao).

## Building from Source

You need [JDK 11] to build JUnit 5.

All modules can be _built_ with the [Gradle Wrapper] using the following command.

`gradlew clean assemble`

All modules can be _tested_ with the [Gradle Wrapper] using the following command.

`gradlew clean test`

Since Gradle has excellent incremental build support, you can usually omit executing the
`clean` task.

## Installing in Local Maven Repository

All modules can be _installed_ with the [Gradle Wrapper] in a local Maven repository for
consumption in other projects via the following command.

`gradlew clean publishToMavenLocal`

## Dependency Metadata

The following sections list the dependency metadata for the JUnit Platform, JUnit
Jupiter, and JUnit Vintage.

See also <http://repo1.maven.org/maven2/org/junit/> for releases and <https://oss.sonatype.org/content/repositories/snapshots/org/junit/> for snapshots.

### JUnit Platform

- **Group ID**: `org.junit.platform`
- **Version**: `1.3.1`, `1.3.2-SNAPSHOT`, or `1.4.0-SNAPSHOT`
- **Artifact IDs** and **Automatic-Module-Name**:
  - `junit-platform-commons` (`org.junit.platform.commons`)
  - `junit-platform-console` (`org.junit.platform.console`)
  - `junit-platform-console-standalone` (*N/A*)
  - `junit-platform-engine` (`org.junit.platform.engine`)
  - `junit-platform-launcher` (`org.junit.platform.launcher`)
  - `junit-platform-reporting` (`org.junit.platform.reporting`)
  - `junit-platform-runner` (`org.junit.platform.runner`)
  - `junit-platform-suite-api` (`org.junit.platform.suite.api`)
  - `junit-platform-testkit` (`org.junit.platform.testkit`)

### JUnit Jupiter

- **Group ID**: `org.junit.jupiter`
- **Version**: `5.3.1`, `5.3.2-SNAPSHOT`, or `5.4.0-SNAPSHOT`
- **Artifact IDs** and **Automatic-Module-Name**:
  - `junit-jupiter-api` (`org.junit.jupiter.api`)
  - `junit-jupiter-engine` (`org.junit.jupiter.engine`)
  - `junit-jupiter-migrationsupport` (`org.junit.jupiter.migrationsupport`)
  - `junit-jupiter-params` (`org.junit.jupiter.params`)

### JUnit Vintage

- **Group ID**: `org.junit.vintage`
- **Version**: `5.3.1`, `5.3.2-SNAPSHOT`, or `5.4.0-SNAPSHOT`
- **Artifact ID** and **Automatic-Module-Name**:
  - `junit-vintage-engine` (`org.junit.vintage.engine`)

### Bill of Materials (BOM)

- **Group ID**: `org.junit`
- **Artifact ID** `junit-bom`
- **Version**: `5.3.1`, `5.3.2-SNAPSHOT`, or `5.4.0-SNAPSHOT`

## Java Module Names

All published JAR artifacts contain an [Automatic-Module-Name] manifest attribute
whose value is used as the name of the automatic module defined by that JAR file
when it is placed on the module path. The automatic module names are listed above
in the [Dependency Metadata](#dependency-metadata) section.

This allows test module authors to require well-known JUnit module names as
can be seen in the following example.

<<<<<<< HEAD
```
open module test.mylib {
  requires mylib;
=======
```java
open module com.example.test {
>>>>>>> b0ee10bf
  requires org.junit.jupiter.api;
}
```

The `junit-platform-console-standalone` JAR does not provide an automatic module name
as it is not intended to be used as a module.


[Automatic-Module-Name]: http://mail.openjdk.java.net/pipermail/jpms-spec-experts/2017-April/000667.html
[Codecov]: https://codecov.io/gh/junit-team/junit5
[CONTRIBUTING.md]: https://github.com/junit-team/junit5/blob/master/CONTRIBUTING.md
[Gitter]: https://gitter.im/junit-team/junit5
[Gradle Wrapper]: https://docs.gradle.org/current/userguide/gradle_wrapper.html#sec:using_wrapper
[JaCoCo]: http://www.eclemma.org/jacoco/
[Javadoc]: https://junit.org/junit5/docs/current/api/
[JDK 11]: https://jdk.java.net/11/
[Release Notes]: https://junit.org/junit5/docs/current/release-notes/
[StackOverflow]: https://stackoverflow.com/questions/tagged/junit5
[User Guide]: https://junit.org/junit5/docs/current/user-guide/
[Samples]: https://github.com/junit-team/junit5-samples<|MERGE_RESOLUTION|>--- conflicted
+++ resolved
@@ -128,14 +128,10 @@
 This allows test module authors to require well-known JUnit module names as
 can be seen in the following example.
 
-<<<<<<< HEAD
+
 ```
 open module test.mylib {
   requires mylib;
-=======
-```java
-open module com.example.test {
->>>>>>> b0ee10bf
   requires org.junit.jupiter.api;
 }
 ```
