/*
 * Copyright 2015-2022 the original author or authors.
 *
 * All rights reserved. This program and the accompanying materials are
 * made available under the terms of the Eclipse Public License v2.0 which
 * accompanies this distribution and is available at
 *
 * https://www.eclipse.org/legal/epl-v20.html
 */

package org.junit.platform.console.options;

import static java.util.Collections.emptyList;
import static java.util.Collections.emptyMap;
import static java.util.Collections.singletonList;
import static java.util.stream.Collectors.toList;
import static org.apiguardian.api.API.Status.INTERNAL;
import static org.junit.platform.engine.discovery.ClassNameFilter.STANDARD_INCLUDE_PATTERN;

import java.nio.file.Files;
import java.nio.file.Path;
import java.util.ArrayList;
import java.util.List;
import java.util.Locale;
import java.util.Map;
import java.util.Optional;

import org.apiguardian.api.API;
import org.junit.platform.engine.DiscoverySelector;
import org.junit.platform.engine.discovery.ClassSelector;
import org.junit.platform.engine.discovery.ClasspathResourceSelector;
import org.junit.platform.engine.discovery.DirectorySelector;
import org.junit.platform.engine.discovery.FileSelector;
import org.junit.platform.engine.discovery.IterationSelector;
import org.junit.platform.engine.discovery.MethodSelector;
import org.junit.platform.engine.discovery.ModuleSelector;
import org.junit.platform.engine.discovery.PackageSelector;
import org.junit.platform.engine.discovery.UriSelector;

/**
 * @since 1.0
 */
@API(status = INTERNAL, since = "1.0")
public class CommandLineOptions {

	static final String DEFAULT_DETAILS_NAME = "tree";
	static final Details DEFAULT_DETAILS = Details.valueOf(DEFAULT_DETAILS_NAME.toUpperCase(Locale.ROOT));
	static final Theme DEFAULT_THEME = Theme.valueOf(ConsoleUtils.charset());

	private boolean displayHelp;
<<<<<<< HEAD
	private boolean listTests;
=======
	private boolean listEngines;
>>>>>>> 8685a6a7
	private boolean ansiColorOutputDisabled;
	private Path colorPalettePath;
	private boolean isSingleColorPalette;
	private boolean bannerDisabled;
	private Details details = DEFAULT_DETAILS;
	private Theme theme = DEFAULT_THEME;
	private List<Path> additionalClasspathEntries = emptyList();
	private boolean failIfNoTests;

	private boolean scanClasspath;
	private List<Path> selectedClasspathEntries = emptyList();

	private boolean scanModulepath;

	private List<ModuleSelector> selectedModules = emptyList();
	private List<UriSelector> selectedUris = emptyList();
	private List<FileSelector> selectedFiles = emptyList();
	private List<DirectorySelector> selectedDirectories = emptyList();
	private List<PackageSelector> selectedPackages = emptyList();
	private List<ClassSelector> selectedClasses = emptyList();
	private List<MethodSelector> selectedMethods = emptyList();
	private List<ClasspathResourceSelector> selectedClasspathResources = emptyList();
	private List<IterationSelector> selectedIterations = emptyList();

	private List<String> includedClassNamePatterns = singletonList(STANDARD_INCLUDE_PATTERN);
	private List<String> excludedClassNamePatterns = emptyList();
	private List<String> includedPackages = emptyList();
	private List<String> excludedPackages = emptyList();
	private List<String> includedEngines = emptyList();
	private List<String> excludedEngines = emptyList();
	private List<String> includedTagExpressions = emptyList();
	private List<String> excludedTagExpressions = emptyList();

	private Path reportsDir;

	private Map<String, String> configurationParameters = emptyMap();

	public boolean isDisplayHelp() {
		return this.displayHelp;
	}

	public void setDisplayHelp(boolean displayHelp) {
		this.displayHelp = displayHelp;
	}

<<<<<<< HEAD
	public boolean isListTests() {
		return listTests;
	}

	public void setListTests(boolean listTests) {
		this.listTests = listTests;
=======
	public boolean isListEngines() {
		return this.listEngines;
	}

	public void setListEngines(boolean listEngines) {
		this.listEngines = listEngines;
>>>>>>> 8685a6a7
	}

	public boolean isAnsiColorOutputDisabled() {
		return this.ansiColorOutputDisabled;
	}

	public void setAnsiColorOutputDisabled(boolean ansiColorOutputDisabled) {
		this.ansiColorOutputDisabled = ansiColorOutputDisabled;
	}

	public Path getColorPalettePath() {
		return colorPalettePath;
	}

	public void setColorPalettePath(Path colorPalettePath) {
		this.colorPalettePath = colorPalettePath;
	}

	public boolean isSingleColorPalette() {
		return isSingleColorPalette;
	}

	public void setSingleColorPalette(boolean singleColorPalette) {
		this.isSingleColorPalette = singleColorPalette;
	}

	public boolean isBannerDisabled() {
		return this.bannerDisabled;
	}

	public void setBannerDisabled(boolean bannerDisabled) {
		this.bannerDisabled = bannerDisabled;
	}

	public boolean isScanModulepath() {
		return this.scanModulepath;
	}

	public void setScanModulepath(boolean scanModulepath) {
		this.scanModulepath = scanModulepath;
	}

	public boolean isScanClasspath() {
		return this.scanClasspath;
	}

	public void setScanClasspath(boolean scanClasspath) {
		this.scanClasspath = scanClasspath;
	}

	public Details getDetails() {
		return this.details;
	}

	public void setDetails(Details details) {
		this.details = details;
	}

	public Theme getTheme() {
		return this.theme;
	}

	public void setTheme(Theme theme) {
		this.theme = theme;
	}

	public List<Path> getExistingAdditionalClasspathEntries() {
		return this.additionalClasspathEntries.stream().filter(Files::exists).collect(toList());
	}

	public List<Path> getAdditionalClasspathEntries() {
		return this.additionalClasspathEntries;
	}

	public void setAdditionalClasspathEntries(List<Path> additionalClasspathEntries) {
		this.additionalClasspathEntries = additionalClasspathEntries;
	}

	public boolean isFailIfNoTests() {
		return this.failIfNoTests;
	}

	public void setFailIfNoTests(boolean failIfNoTests) {
		this.failIfNoTests = failIfNoTests;
	}

	public List<Path> getSelectedClasspathEntries() {
		return this.selectedClasspathEntries;
	}

	public void setSelectedClasspathEntries(List<Path> selectedClasspathEntries) {
		this.selectedClasspathEntries = selectedClasspathEntries;
	}

	public List<UriSelector> getSelectedUris() {
		return selectedUris;
	}

	public void setSelectedUris(List<UriSelector> selectedUris) {
		this.selectedUris = selectedUris;
	}

	public List<FileSelector> getSelectedFiles() {
		return selectedFiles;
	}

	public void setSelectedFiles(List<FileSelector> selectedFiles) {
		this.selectedFiles = selectedFiles;
	}

	public List<DirectorySelector> getSelectedDirectories() {
		return selectedDirectories;
	}

	public void setSelectedDirectories(List<DirectorySelector> selectedDirectories) {
		this.selectedDirectories = selectedDirectories;
	}

	public List<ModuleSelector> getSelectedModules() {
		return selectedModules;
	}

	public void setSelectedModules(List<ModuleSelector> selectedModules) {
		this.selectedModules = selectedModules;
	}

	public List<PackageSelector> getSelectedPackages() {
		return selectedPackages;
	}

	public void setSelectedPackages(List<PackageSelector> selectedPackages) {
		this.selectedPackages = selectedPackages;
	}

	public List<ClassSelector> getSelectedClasses() {
		return selectedClasses;
	}

	public void setSelectedClasses(List<ClassSelector> selectedClasses) {
		this.selectedClasses = selectedClasses;
	}

	public List<MethodSelector> getSelectedMethods() {
		return selectedMethods;
	}

	public void setSelectedMethods(List<MethodSelector> selectedMethods) {
		this.selectedMethods = selectedMethods;
	}

	public List<ClasspathResourceSelector> getSelectedClasspathResources() {
		return selectedClasspathResources;
	}

	public void setSelectedClasspathResources(List<ClasspathResourceSelector> selectedClasspathResources) {
		this.selectedClasspathResources = selectedClasspathResources;
	}

	public List<IterationSelector> getSelectedIterations() {
		return selectedIterations;
	}

	public void setSelectedIterations(List<IterationSelector> selectedIterations) {
		this.selectedIterations = selectedIterations;
	}

	public List<DiscoverySelector> getExplicitSelectors() {
		List<DiscoverySelector> selectors = new ArrayList<>();
		selectors.addAll(getSelectedUris());
		selectors.addAll(getSelectedFiles());
		selectors.addAll(getSelectedDirectories());
		selectors.addAll(getSelectedModules());
		selectors.addAll(getSelectedPackages());
		selectors.addAll(getSelectedClasses());
		selectors.addAll(getSelectedMethods());
		selectors.addAll(getSelectedClasspathResources());
		selectors.addAll(getSelectedIterations());
		return selectors;
	}

	public List<String> getIncludedClassNamePatterns() {
		return this.includedClassNamePatterns;
	}

	public void setIncludedClassNamePatterns(List<String> includedClassNamePatterns) {
		this.includedClassNamePatterns = includedClassNamePatterns;
	}

	public List<String> getExcludedClassNamePatterns() {
		return this.excludedClassNamePatterns;
	}

	public void setExcludedClassNamePatterns(List<String> excludedClassNamePatterns) {
		this.excludedClassNamePatterns = excludedClassNamePatterns;
	}

	public List<String> getIncludedPackages() {
		return this.includedPackages;
	}

	public void setIncludedPackages(List<String> includedPackages) {
		this.includedPackages = includedPackages;
	}

	public List<String> getExcludedPackages() {
		return this.excludedPackages;
	}

	public void setExcludedPackages(List<String> excludedPackages) {
		this.excludedPackages = excludedPackages;
	}

	public List<String> getIncludedEngines() {
		return this.includedEngines;
	}

	public void setIncludedEngines(List<String> includedEngines) {
		this.includedEngines = includedEngines;
	}

	public List<String> getExcludedEngines() {
		return this.excludedEngines;
	}

	public void setExcludedEngines(List<String> excludedEngines) {
		this.excludedEngines = excludedEngines;
	}

	public List<String> getIncludedTagExpressions() {
		return this.includedTagExpressions;
	}

	public void setIncludedTagExpressions(List<String> includedTags) {
		this.includedTagExpressions = includedTags;
	}

	public List<String> getExcludedTagExpressions() {
		return this.excludedTagExpressions;
	}

	public void setExcludedTagExpressions(List<String> excludedTags) {
		this.excludedTagExpressions = excludedTags;
	}

	public Optional<Path> getReportsDir() {
		return Optional.ofNullable(this.reportsDir);
	}

	public void setReportsDir(Path reportsDir) {
		this.reportsDir = reportsDir;
	}

	public Map<String, String> getConfigurationParameters() {
		return this.configurationParameters;
	}

	public void setConfigurationParameters(Map<String, String> configurationParameters) {
		this.configurationParameters = configurationParameters;
	}

}<|MERGE_RESOLUTION|>--- conflicted
+++ resolved
@@ -48,11 +48,8 @@
 	static final Theme DEFAULT_THEME = Theme.valueOf(ConsoleUtils.charset());
 
 	private boolean displayHelp;
-<<<<<<< HEAD
 	private boolean listTests;
-=======
 	private boolean listEngines;
->>>>>>> 8685a6a7
 	private boolean ansiColorOutputDisabled;
 	private Path colorPalettePath;
 	private boolean isSingleColorPalette;
@@ -98,21 +95,20 @@
 		this.displayHelp = displayHelp;
 	}
 
-<<<<<<< HEAD
 	public boolean isListTests() {
 		return listTests;
 	}
 
 	public void setListTests(boolean listTests) {
 		this.listTests = listTests;
-=======
+	}
+
 	public boolean isListEngines() {
 		return this.listEngines;
 	}
 
 	public void setListEngines(boolean listEngines) {
 		this.listEngines = listEngines;
->>>>>>> 8685a6a7
 	}
 
 	public boolean isAnsiColorOutputDisabled() {
