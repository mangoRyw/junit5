/*
 * Copyright 2015-2023 the original author or authors.
 *
 * All rights reserved. This program and the accompanying materials are
 * made available under the terms of the Eclipse Public License v2.0 which
 * accompanies this distribution and is available at
 *
 * https://www.eclipse.org/legal/epl-v20.html
 */

package org.junit.jupiter.api.io;

import static org.apiguardian.api.API.Status.DEPRECATED;
import static org.apiguardian.api.API.Status.EXPERIMENTAL;
import static org.apiguardian.api.API.Status.STABLE;

import java.io.File;
import java.io.IOException;
import java.lang.annotation.Documented;
import java.lang.annotation.ElementType;
import java.lang.annotation.Retention;
import java.lang.annotation.RetentionPolicy;
import java.lang.annotation.Target;
import java.nio.file.Path;

import org.apiguardian.api.API;
import org.junit.jupiter.api.extension.ExtensionConfigurationException;
import org.junit.jupiter.api.extension.ParameterResolutionException;
import org.junit.jupiter.api.io.TempDirFactory.Standard;

/**
 * {@code @TempDir} can be used to annotate a field in a test class or a
 * parameter in a lifecycle method or test method of type {@link Path} or
 * {@link File} that should be resolved into a temporary directory.
 *
 * <p>Please note that {@code @TempDir} is not supported on constructor
 * parameters. Please use field injection instead by annotating an instance
 * field with {@code @TempDir}.
 *
 * <h2>Creation</h2>
 *
 * <p>The temporary directory is only created if a field in a test class or a
 * parameter in a lifecycle method or test method is annotated with
 * {@code @TempDir}. If the field type or parameter type is neither {@link Path}
 * nor {@link File}, if a field is declared as {@code final}, or if the temporary
 * directory cannot be created, an {@link ExtensionConfigurationException} or a
 * {@link ParameterResolutionException} will be thrown as appropriate. In
 * addition, a {@code ParameterResolutionException} will be thrown for a
 * constructor parameter annotated with {@code @TempDir}.
 *
 * <h2>Scope</h2>
 *
 * <p>By default, a separate temporary directory is created for every
 * declaration of the {@code @TempDir} annotation. If you want to share a
 * temporary directory across all tests in a test class, you should declare the
 * annotation on a {@code static} field or on a parameter of a
 * {@link org.junit.jupiter.api.BeforeAll @BeforeAll} method.
 *
 * <h3>Old behavior</h3>
 *
 * <p>You can revert to the old behavior of using a single temporary directory
 * by setting the {@value #SCOPE_PROPERTY_NAME} configuration parameter to
 * {@code per_context}. In that case, the scope of the temporary directory
 * depends on where the first {@code @TempDir} annotation is encountered when
 * executing a test class. The temporary directory will be shared by all tests
 * in a class when the annotation is present on a {@code static} field or on a
 * parameter of a {@link org.junit.jupiter.api.BeforeAll @BeforeAll} method.
 * Otherwise &mdash; for example, when {@code @TempDir} is only used on instance
 * fields or on parameters in test,
 * {@link org.junit.jupiter.api.BeforeEach @BeforeEach}, or
 * {@link org.junit.jupiter.api.AfterEach @AfterEach} methods &mdash; each test
 * will use its own temporary directory.
 *
 * <h2>Clean Up</h2>
 *
 * <p>By default, when the end of the scope of a temporary directory is reached,
 * &mdash; when the test method or class has finished execution &mdash; JUnit will
 * attempt to clean up the temporary directory by recursively deleting all files
 * and directories in the temporary directory and, finally, the temporary directory
 * itself. In case deletion of a file or directory fails, an {@link IOException}
 * will be thrown that will cause the test or test class to fail.
 *
 * <p>The {@link #cleanup} attribute allows you to configure the {@link CleanupMode}.
 * If the cleanup mode is set to {@link CleanupMode#NEVER NEVER}, the temporary
 * directory will not be cleaned up after the test completes. If the cleanup mode is
 * set to {@link CleanupMode#ON_SUCCESS ON_SUCCESS}, the temporary directory will
 * only be cleaned up if the test completes successfully. By default, the
 * {@link CleanupMode#ALWAYS ALWAYS} clean up mode will be used, but this can be
 * configured globally by setting the {@value #DEFAULT_CLEANUP_MODE_PROPERTY_NAME}
 * configuration parameter.
 *
 * @since 5.4
 */
@Target({ ElementType.FIELD, ElementType.PARAMETER })
@Retention(RetentionPolicy.RUNTIME)
@Documented
@API(status = STABLE, since = "5.10")
public @interface TempDir {

	/**
	 * Property name used to set the default temporary directory factory class name:
	 * {@value}
	 *
	 * <h4>Supported Values</h4>
	 *
	 * <p>Supported values include fully qualified class names for types that
	 * implement {@link TempDirFactory}.
	 *
	 * <p>If not specified, the default is {@link TempDirFactory.Standard}.
	 *
	 * @since 5.10
	 */
	@API(status = EXPERIMENTAL, since = "5.10")
	String DEFAULT_FACTORY_PROPERTY_NAME = "junit.jupiter.tempdir.factory.default";

	/**
	 * Factory for the temporary directory.
	 *
	 * <p>If the {@value #SCOPE_PROPERTY_NAME} configuration parameter is set to
	 * {@code per_context}, no custom factory is allowed.
	 *
<<<<<<< HEAD
	 * <p>As an alternative to setting this attribute, a global
	 * {@link TempDirFactory} can be configured for the entire test suite via
	 * the {@value #DEFAULT_FACTORY_PROPERTY_NAME} configuration parameter.
	 * See the User Guide for details. Note, however, that a {@code @TempDir}
	 * declaration with a custom {@code factory} always overrides a global
	 * {@code TempDirFactory}.
	 *
	 * @return the class instance of the factory
=======
	 * <p>Defaults to {@link TempDirFactory.Standard}.
>>>>>>> da6a0cae
	 *
	 * @return the type of {@code TempDirFactory} to use
	 * @since 5.10
	 * @see TempDirFactory
	 */
	@API(status = EXPERIMENTAL, since = "5.10")
	Class<? extends TempDirFactory> factory() default Standard.class;

	/**
	 * Property name used to set the scope of temporary directories created via
	 * the {@link TempDir @TempDir} annotation: {@value}
	 *
	 * <h4>Supported Values</h4>
	 * <ul>
	 * <li>{@code per_context}: creates a single temporary directory for the
	 * entire test class or method, depending on where it's first declared
	 * <li>{@code per_declaration}: creates separate temporary directories for
	 * each declaration site of the {@code @TempDir} annotation.
	 * </ul>
	 *
	 * <p>If not specified, the default is {@code per_declaration}.
	 *
	 * @since 5.8
	 */
	@SuppressWarnings("DeprecatedIsStillUsed")
	@Deprecated
	@API(status = DEPRECATED, since = "5.9")
	String SCOPE_PROPERTY_NAME = "junit.jupiter.tempdir.scope";

	/**
	 * The name of the configuration parameter that is used to configure the
	 * default {@link CleanupMode}.
	 *
	 * <p>If this configuration parameter is not set, {@link CleanupMode#ALWAYS}
	 * will be used as the default.
	 *
	 * @since 5.9
	 */
	@API(status = EXPERIMENTAL, since = "5.9")
	String DEFAULT_CLEANUP_MODE_PROPERTY_NAME = "junit.jupiter.tempdir.cleanup.mode.default";

	/**
	 * How the temporary directory gets cleaned up after the test completes.
	 *
	 * @since 5.9
	 */
	@API(status = EXPERIMENTAL, since = "5.9")
	CleanupMode cleanup() default CleanupMode.DEFAULT;

}<|MERGE_RESOLUTION|>--- conflicted
+++ resolved
@@ -119,18 +119,14 @@
 	 * <p>If the {@value #SCOPE_PROPERTY_NAME} configuration parameter is set to
 	 * {@code per_context}, no custom factory is allowed.
 	 *
-<<<<<<< HEAD
+	 * <p>Defaults to {@link TempDirFactory.Standard}.
+	 *
 	 * <p>As an alternative to setting this attribute, a global
 	 * {@link TempDirFactory} can be configured for the entire test suite via
 	 * the {@value #DEFAULT_FACTORY_PROPERTY_NAME} configuration parameter.
 	 * See the User Guide for details. Note, however, that a {@code @TempDir}
 	 * declaration with a custom {@code factory} always overrides a global
 	 * {@code TempDirFactory}.
-	 *
-	 * @return the class instance of the factory
-=======
-	 * <p>Defaults to {@link TempDirFactory.Standard}.
->>>>>>> da6a0cae
 	 *
 	 * @return the type of {@code TempDirFactory} to use
 	 * @since 5.10
