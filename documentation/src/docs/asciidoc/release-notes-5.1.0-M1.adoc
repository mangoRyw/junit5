--- conflicted
+++ resolved
@@ -48,17 +48,14 @@
 
 ===== New Features and Improvements
 
-<<<<<<< HEAD
-* New Kotlin friendly assertions added as top-level functions in the `org.junit.jupiter.api` package.
-** `assertAll` that takes `Stream<() -> Unit>` or `vararg () -> Unit`.
-** `assertThrow` that uses Kotlin reified generics.
-=======
 * Failure messages for `assertTrue()` and `assertFalse()` in the `Assertions` class now
   include details about the expected and actual boolean values.
   - For example, the generated failure message for a call to `assertTrue(false)` is now
     "expected: <true> but was: <false>" instead of an empty string.
 * Unused arguments are now omitted from display names of parameterized tests.
->>>>>>> 212dddb1
+* New Kotlin friendly assertions added as top-level functions in the `org.junit.jupiter.api` package.
+** `assertAll` that takes `Stream<() -> Unit>` or `vararg () -> Unit`.
+** `assertThrow` that uses Kotlin reified generics.
 
 
 [[release-notes-5.1.0-junit-vintage]]
