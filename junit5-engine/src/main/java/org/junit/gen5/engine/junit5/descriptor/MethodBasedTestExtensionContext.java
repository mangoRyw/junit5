--- conflicted
+++ resolved
@@ -30,11 +30,7 @@
 
 	@Override
 	public Method getTestMethod() {
-<<<<<<< HEAD
 		return ((MethodTestDescriptor) getTestDescriptor()).getTestMethod();
-=======
-		return this.testDescriptor.getTestMethod();
->>>>>>> be5c3002
 	}
 
 	@Override
@@ -44,30 +40,22 @@
 
 	@Override
 	public Class<?> getTestClass() {
-<<<<<<< HEAD
 		return ((MethodTestDescriptor) getTestDescriptor()).getTestClass();
-=======
-		return this.testDescriptor.getTestClass();
 	}
 
 	@Override
 	public String getUniqueId() {
-		return this.testDescriptor.getUniqueId();
+		return getTestDescriptor().getUniqueId();
 	}
 
 	@Override
 	public String getName() {
-		return this.testDescriptor.getName();
->>>>>>> be5c3002
+		return getTestDescriptor().getName();
 	}
 
 	@Override
 	public String getDisplayName() {
-<<<<<<< HEAD
 		return getTestDescriptor().getDisplayName();
-=======
-		return this.testDescriptor.getDisplayName();
->>>>>>> be5c3002
 	}
 
 	@Override
