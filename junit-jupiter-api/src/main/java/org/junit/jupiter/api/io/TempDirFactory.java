/*
 * Copyright 2015-2023 the original author or authors.
 *
 * All rights reserved. This program and the accompanying materials are
 * made available under the terms of the Eclipse Public License v2.0 which
 * accompanies this distribution and is available at
 *
 * https://www.eclipse.org/legal/epl-v20.html
 */

package org.junit.jupiter.api.io;

import static org.apiguardian.api.API.Status.EXPERIMENTAL;

import java.io.Closeable;
import java.io.IOException;
import java.nio.file.Files;
import java.nio.file.Path;

import org.apiguardian.api.API;
import org.junit.jupiter.api.extension.ExtensionContext;

/**
 * {@code TempDirFactory} defines the SPI for creating temporary directories
 * programmatically.
 *
 * <p>A temporary directory factory is typically used to gain control over the
 * temporary directory creation, like defining the parent directory or the file
 * system that should be used.
 *
 * <p>Concrete implementations must have a <em>default constructor</em>.
 *
<<<<<<< HEAD
 * <p>A {@link TempDirFactory} can be configured <em>globally</em> for the
 * entire test suite via the {@value TempDir#DEFAULT_FACTORY_PROPERTY_NAME}
 * configuration parameter (see the User Guide for details) or <em>locally</em>
 * for a test class field or method parameter via the {@link TempDir @TempDir}
 * annotation.
=======
 * <p>A {@link TempDirFactory} can be configured <em>locally</em> for a test class
 * field or method parameter via the {@link TempDir @TempDir} annotation.
>>>>>>> da6a0cae
 *
 * @since 5.10
 * @see TempDir @TempDir
 */
@FunctionalInterface
@API(status = EXPERIMENTAL, since = "5.10")
public interface TempDirFactory extends Closeable {

	/**
	 * Create a new temporary directory.
	 *
	 * <p>Depending on the implementation, the resulting {@link Path} may or may
	 * not be associated with the {@link java.nio.file.FileSystems#getDefault()
	 * default FileSystem}.
	 *
	 * @param context the current extension context; never {@code null}
	 * @return the path to the newly created temporary directory; never {@code null}
	 * @throws Exception in case of failures
	 */
	Path createTempDirectory(ExtensionContext context) throws Exception;

	/**
	 * {@inheritDoc}
	 */
	@Override
	default void close() throws IOException {
	}

	/**
	 * Standard {@link TempDirFactory} implementation which delegates to
	 * {@link Files#createTempDirectory} using {@code "junit"} as the prefix.
	 *
	 * @see Files#createTempDirectory(java.lang.String, java.nio.file.attribute.FileAttribute[])
	 */
	class Standard implements TempDirFactory {

		public static final TempDirFactory INSTANCE = new Standard();

		private static final String TEMP_DIR_PREFIX = "junit";

		public Standard() {
		}

		@Override
		public Path createTempDirectory(ExtensionContext context) throws IOException {
			return Files.createTempDirectory(TEMP_DIR_PREFIX);
		}

	}

}<|MERGE_RESOLUTION|>--- conflicted
+++ resolved
@@ -30,16 +30,11 @@
  *
  * <p>Concrete implementations must have a <em>default constructor</em>.
  *
-<<<<<<< HEAD
  * <p>A {@link TempDirFactory} can be configured <em>globally</em> for the
  * entire test suite via the {@value TempDir#DEFAULT_FACTORY_PROPERTY_NAME}
  * configuration parameter (see the User Guide for details) or <em>locally</em>
  * for a test class field or method parameter via the {@link TempDir @TempDir}
  * annotation.
-=======
- * <p>A {@link TempDirFactory} can be configured <em>locally</em> for a test class
- * field or method parameter via the {@link TempDir @TempDir} annotation.
->>>>>>> da6a0cae
  *
  * @since 5.10
  * @see TempDir @TempDir
