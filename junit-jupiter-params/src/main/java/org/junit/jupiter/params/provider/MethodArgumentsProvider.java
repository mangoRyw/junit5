--- conflicted
+++ resolved
@@ -50,23 +50,19 @@
 		String[] methodNames = methodSource.value();
 		// @formatter:off
 		return stream(methodNames)
-<<<<<<< HEAD
-				.map(factoryMethodName -> getFactoryMethod(testClass, testMethod, factoryMethodName))
+				.map(factoryMethodName -> findFactoryMethod(testClass, testMethod, factoryMethodName))
 				.map(factoryMethod -> validateStaticFactoryMethod(context, factoryMethod))
-=======
-				.map(factoryMethodName -> findFactoryMethod(testClass, testMethod, factoryMethodName))
->>>>>>> f1c0fe89
 				.map(factoryMethod -> context.getExecutableInvoker().invoke(factoryMethod, testInstance))
 				.flatMap(CollectionUtils::toStream)
 				.map(MethodArgumentsProvider::toArguments);
 		// @formatter:on
 	}
 
-<<<<<<< HEAD
 	private Method validateStaticFactoryMethod(ExtensionContext context, Method factoryMethod) {
 		if (isPerMethodLifecycle(context)) {
-			Preconditions.condition(ReflectionUtils.isStatic(factoryMethod),
-				factoryMethod + " method must not be static");
+			Preconditions.condition(ReflectionUtils.isStatic(factoryMethod), () -> String.format(
+				"method '%s' must be static unless the test class is annotated with @TestInstance(Lifecycle.PER_CLASS).",
+				factoryMethod.toGenericString()));
 		}
 		return factoryMethod;
 	}
@@ -76,26 +72,12 @@
 			TestInstance.Lifecycle.PER_CLASS) == TestInstance.Lifecycle.PER_METHOD;
 	}
 
-	private Method getFactoryMethod(Class<?> testClass, Method testMethod, String factoryMethodName) {
-		if (!StringUtils.isBlank(factoryMethodName)) {
-			if (looksLikeAFullyQualifiedMethodName(factoryMethodName)) {
-				return getFactoryMethodByFullyQualifiedName(factoryMethodName);
-			}
-			else if (looksLikeALocalQualifiedMethodName(factoryMethodName)) {
-				return getFactoryMethodByFullyQualifiedName(testClass.getName() + "#" + factoryMethodName);
-			}
-		}
-		else {
-			// User did not provide a factory method name, so we search for a
-			// factory method with the same name as the parameterized test method.
-=======
 	private static Method findFactoryMethod(Class<?> testClass, Method testMethod, String factoryMethodName) {
 		String originalFactoryMethodName = factoryMethodName;
 
 		// If the user did not provide a factory method name, find a "default" local
 		// factory method with the same name as the parameterized test method.
 		if (StringUtils.isBlank(factoryMethodName)) {
->>>>>>> f1c0fe89
 			factoryMethodName = testMethod.getName();
 			return findFactoryMethodBySimpleName(testClass, testMethod, factoryMethodName);
 		}
