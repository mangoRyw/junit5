# JUnit 5

This repository is the home of the next generation of JUnit, _JUnit 5_.

[![Support us on Steady](https://img.shields.io/badge/support_us-on_Steady-ff7264.svg)](https://steadyhq.com/en/junit)

## Latest Releases

- General Availability (GA): [JUnit 5.4.1](https://github.com/junit-team/junit5/releases/tag/r5.4.1)
(March 17, 2019).
- Preview (Milestone/Release Candidate): N/A

## Documentation

- [User Guide]
- [Javadoc]
- [Release Notes]
- [Samples]

## Contributing

Contributions to JUnit 5 are both welcomed and appreciated. For specific guidelines
regarding contributions, please see [CONTRIBUTING.md] in the root directory of the
project. Those willing to use milestone or SNAPSHOT releases are encouraged
to file feature requests and bug reports using the project's
[issue tracker](https://github.com/junit-team/junit5/issues). Issues marked with an
<a href="https://github.com/junit-team/junit5/issues?q=is%3Aissue+is%3Aopen+label%3Aup-for-grabs">`up-for-grabs`</a>
label are specifically targeted for community contributions.

## Getting Help

Ask JUnit 5 related questions on [StackOverflow] or chat with the team and the community on [Gitter].

## Continuous Integration Builds

<<<<<<< HEAD
[![Build Status](https://dev.azure.com/junit-team/junit5/_apis/build/status/junit-team.junit5?branchName=master)](https://dev.azure.com/junit-team/junit5/_build/latest?definitionId=1&branchName=master)

Official CI build server for JUnit 5. Used to perform quick checks on submitted pull
requests and for build matrices including the latest released OpenJDK and early access
builds of the next OpenJDK.
=======
| CI Server | OS           | Status | Description |
| --------- | ------------ | ------ | ----------- |
| Travis CI | Linux, macOS | [![Travis CI build status](https://travis-ci.org/junit-team/junit5.svg?branch=master)](https://travis-ci.org/junit-team/junit5) | Official CI build server for JUnit 5. Used to perform quick checks on submitted pull requests and for build matrices including the latest released OpenJDK and early access builds of the next OpenJDK |
>>>>>>> 49ac10c5

## Code Coverage

Code coverage using [JaCoCo] for the latest build is available on [Codecov].

A code coverage report can also be generated locally via the [Gradle Wrapper] by
executing `gradlew -PenableJaCoCo clean jacocoRootReport`. The results will be available
in `build/reports/jacoco/jacocoRootReport/html/index.html`.

## Gradle Build Scans

JUnit 5 utilizes [Gradle's](https://gradle.org/) support for _Build Scans_. An example
build scan for JUnit 5 can be viewed [here](https://scans.gradle.com/s/bl3pw4mrbgsao).

## Building from Source

You need [JDK 11] to build JUnit 5.

All modules can be _built_ with the [Gradle Wrapper] using the following command.

`gradlew clean assemble`

All modules can be _tested_ with the [Gradle Wrapper] using the following command.

`gradlew clean test`

Since Gradle has excellent incremental build support, you can usually omit executing the
`clean` task.

## Installing in Local Maven Repository

All modules can be _installed_ with the [Gradle Wrapper] in a local Maven repository for
consumption in other projects via the following command.

`gradlew clean publishToMavenLocal`

## Dependency Metadata

The following sections list the dependency metadata for the JUnit Platform, JUnit
Jupiter, and JUnit Vintage.

See also <https://repo1.maven.org/maven2/org/junit/> for releases and <https://oss.sonatype.org/content/repositories/snapshots/org/junit/> for snapshots.

### JUnit Platform

- **Group ID**: `org.junit.platform`
- **Version**: `1.4.1` or `1.5.0-SNAPSHOT`
- **Artifact IDs** and **Automatic-Module-Name**:
  - `junit-platform-commons` (`org.junit.platform.commons`)
  - `junit-platform-console` (`org.junit.platform.console`)
  - `junit-platform-console-standalone` (*N/A*)
  - `junit-platform-engine` (`org.junit.platform.engine`)
  - `junit-platform-launcher` (`org.junit.platform.launcher`)
  - `junit-platform-reporting` (`org.junit.platform.reporting`)
  - `junit-platform-runner` (`org.junit.platform.runner`)
  - `junit-platform-suite-api` (`org.junit.platform.suite.api`)
  - `junit-platform-testkit` (`org.junit.platform.testkit`)

### JUnit Jupiter

- **Group ID**: `org.junit.jupiter`
- **Version**: `5.4.1` or `5.5.0-SNAPSHOT`
- **Artifact IDs** and **Automatic-Module-Name**:
  - `junit-jupiter` (`org.junit.jupiter`)
  - `junit-jupiter-api` (`org.junit.jupiter.api`)
  - `junit-jupiter-engine` (`org.junit.jupiter.engine`)
  - `junit-jupiter-migrationsupport` (`org.junit.jupiter.migrationsupport`)
  - `junit-jupiter-params` (`org.junit.jupiter.params`)

### JUnit Vintage

- **Group ID**: `org.junit.vintage`
- **Version**: `5.4.1` or `5.5.0-SNAPSHOT`
- **Artifact ID** and **Automatic-Module-Name**:
  - `junit-vintage-engine` (`org.junit.vintage.engine`)

### Bill of Materials (BOM)

- **Group ID**: `org.junit`
- **Artifact ID** `junit-bom`
- **Version**: `5.4.1` or `5.5.0-SNAPSHOT`

## Java Module Names

All published JAR artifacts contain an [Automatic-Module-Name] manifest attribute
whose value is used as the name of the automatic module defined by that JAR file
when it is placed on the module path. The automatic module names are listed above
in the [Dependency Metadata](#dependency-metadata) section.

This allows test module authors to require well-known JUnit module names as
can be seen in the following example.


```
open module test.mylib {
  requires mylib;
  requires org.junit.jupiter.api;
}
```

The `junit-platform-console-standalone` JAR does not provide an automatic module name
as it is not intended to be used as a module.


[Automatic-Module-Name]: http://mail.openjdk.java.net/pipermail/jpms-spec-experts/2017-April/000667.html
[Codecov]: https://codecov.io/gh/junit-team/junit5
[CONTRIBUTING.md]: https://github.com/junit-team/junit5/blob/master/CONTRIBUTING.md
[Gitter]: https://gitter.im/junit-team/junit5
[Gradle Wrapper]: https://docs.gradle.org/current/userguide/gradle_wrapper.html#sec:using_wrapper
[JaCoCo]: http://www.eclemma.org/jacoco/
[Javadoc]: https://junit.org/junit5/docs/current/api/
[JDK 11]: https://jdk.java.net/11/
[Release Notes]: https://junit.org/junit5/docs/current/release-notes/
[StackOverflow]: https://stackoverflow.com/questions/tagged/junit5
[User Guide]: https://junit.org/junit5/docs/current/user-guide/
[Samples]: https://github.com/junit-team/junit5-samples<|MERGE_RESOLUTION|>--- conflicted
+++ resolved
@@ -33,17 +33,11 @@
 
 ## Continuous Integration Builds
 
-<<<<<<< HEAD
 [![Build Status](https://dev.azure.com/junit-team/junit5/_apis/build/status/junit-team.junit5?branchName=master)](https://dev.azure.com/junit-team/junit5/_build/latest?definitionId=1&branchName=master)
 
 Official CI build server for JUnit 5. Used to perform quick checks on submitted pull
 requests and for build matrices including the latest released OpenJDK and early access
 builds of the next OpenJDK.
-=======
-| CI Server | OS           | Status | Description |
-| --------- | ------------ | ------ | ----------- |
-| Travis CI | Linux, macOS | [![Travis CI build status](https://travis-ci.org/junit-team/junit5.svg?branch=master)](https://travis-ci.org/junit-team/junit5) | Official CI build server for JUnit 5. Used to perform quick checks on submitted pull requests and for build matrices including the latest released OpenJDK and early access builds of the next OpenJDK |
->>>>>>> 49ac10c5
 
 ## Code Coverage
 
