--- conflicted
+++ resolved
@@ -63,15 +63,11 @@
 * New `TypeBasedParameterResolver<T>` abstract base class that serves as a generic adapter
   for the `ParameterResolver` API and simplifies the implementation of a custom resolver
   that supports parameters of a specific type.
-<<<<<<< HEAD
-* New `@EnabledForJreRange` and `@DisabledForJreRange` annotations for easier test execution
-  handling on multiple versions of JRE.
-
-=======
 * New configuration parameter `junit.jupiter.execution.timeout.mode` to control whether
   timeouts are applied to tests or not. Supported values are: `enabled`, `disabled`, and
   `disabled_on_debug`.
->>>>>>> 904c2a78
+* New `@EnabledForJreRange` and `@DisabledForJreRange` annotations for easier test execution
+  handling on multiple versions of JRE.
 
 [[release-notes-5.6.0-M1-junit-vintage]]
 === JUnit Vintage
