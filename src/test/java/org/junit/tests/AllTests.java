--- conflicted
+++ resolved
@@ -183,17 +183,14 @@
         TestedOnSupplierTest.class,
         StacktracePrintingMatcherTest.class,
         StopwatchTest.class,
-<<<<<<< HEAD
         FilterOptionIntegrationTest.class,
         JUnitCommandLineParserTest.class,
         FilterFactoryFactoryTest.class,
         FilterFactoryParamsTest.class,
-        CategoryFilterFactoryTest.class
-=======
+        CategoryFilterFactoryTest.class,
         RunNotifierTest.class,
         ConcurrentRunNotifierTest.class,
         SynchronizedRunListenerTest.class
->>>>>>> e012e06d
 })
 public class AllTests {
     public static Test suite() {
