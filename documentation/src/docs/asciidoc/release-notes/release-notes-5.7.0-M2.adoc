--- conflicted
+++ resolved
@@ -73,16 +73,13 @@
   `Stream<String>` instances for comparison.
 * `@CsvFileSource` now allows one to specify file paths as an alternative to classpath
   resources.
-<<<<<<< HEAD
 * New `junit.jupiter.testmethod.order.default` configuration parameter to set the default
   `MethodOrderer` that will be used unless `@TestMethodOrder` is present.
-=======
 * `JAVA_16` has been added to the `JRE` enum for use with JRE-based execution conditions.
 * Add `MethodOrderer.MethodName` to replace `MethodOrderer.Alphanumeric` with the exact
   same functionality but a more descriptive name.
 * `assertTimeoutPreemptively` in `Assertions` now reports the stacktrace of the timed out
   thread in the cause of the `AssertionFailedError`.
->>>>>>> c69c4a71
 
 [[release-notes-5.7.0-M2-junit-vintage]]
 === JUnit Vintage
