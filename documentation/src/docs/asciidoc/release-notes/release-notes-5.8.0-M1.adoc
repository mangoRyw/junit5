[[release-notes-5.8.0-M1]]
== 5.8.0-M1

*Date of Release:* ❓

*Scope:* ❓

For a complete list of all _closed_ issues and pull requests for this release, consult the
link:{junit5-repo}+/milestone/51?closed=1+[5.8 M1] milestone page in the JUnit repository
on GitHub.


[[release-notes-5.8.0-M1-junit-platform]]
=== JUnit Platform

==== Bug Fixes

* ❓

==== Deprecations and Breaking Changes

* For consistency with the rest of the JUnit Platform, the experimental
  `LauncherDiscoveryListener` is now an interface instead of an abstract class.

==== New Features and Improvements

* New `test(Condition<Event>)` and `nestedContainer(Class<?>, Condition<Event>)` methods
  in `EventConditions` that allow you to provide conditions for matching against test and
  nested container events when using the `EngineTestKit`. For example,
  `test(displayName("my test"))` can be used to match against a test whose display name is
  `my test`.
* The `junit-platform-jfr` module now reports execution events for containers -- for
  example, test classes.
* The `junit-platform-jfr` module now reports test discovery events for the launcher and
  registered test engines.
* Custom `LauncherDiscoveryListener` implementations can now be registered via Java’s
  `{ServiceLoader}` mechanism.
* Documented constant value of `ExclusiveResource.GLOBAL_KEY`.
* Instances of `TestIdentifier` and `UniqueId` now retain less memory because they no
  longer store `String` representations of unique IDs.
* Improved of `ExclusiveResource` handling: if a `Node` has only read locks and no
  read-write locks, then descendants are not forced into `SAME_THREAD` execution and can
  run concurrently.
* Tools that make multiple calls to the `Launcher` API should now create a
  `LauncherSession` in order to allow for executing global setup and teardown code exactly
  once via the new `LauncherSessionListener` interface that can be registered via Java’s
  `{ServiceLoader}` mechanism.


[[release-notes-5.8.0-M1-junit-jupiter]]
=== JUnit Jupiter

==== Bug Fixes

* ❓

==== Deprecations and Breaking Changes

* `InvocationInterceptor.interceptDynamicTest(Invocation<Void>, ExtensionContext)` has
  been deprecated in favor of
  `InvocationInterceptor.interceptDynamicTest(Invocation<Void>, DynamicTestInvocationContext, ExtensionContext)`
  that provides access to the dynamic test executable via
  `DynamicTestInvocationContext.getExecutable()`.

==== New Features and Improvements

* Top-level test classes can now be ordered by passing the fully-qualified name of a
  class implementing `ClassOrderer` as the value of the new
  `junit.jupiter.testclass.order.default` configuration parameter.
* New `assertInstanceOf()` methods which produce better error messages comparable to those
  produced by `assertThrows`. These new methods serve as a replacement for
  `assertTrue(obj instanceof X)`.
* `assertNull()` failure messages now include the actual object's type if the `toString()`
  implementation for the actual object returns `null` or `"null"`. This avoids the
  generation of confusing failure messages such as `expected <null> but was <null>`.

* Numeric literals used with `@CsvSource` or `CsvFileSource` can now be expressed using
  underscores as in some JVM languages, to improve readability of long numbers like
  `700_000_000`.
* CSV rows provided via `@CsvSource` may now start with a number sign (`#`).
* New `ignoreLeadingAndTrailingWhitespace` attributes in `@CsvSource` and `@CsvFileSource`
  (set to `true` by default) to control whether or not to trim whitespace.
* Dynamic tests now require less memory thanks to a number of improvements to internal
  data structures.
<<<<<<< HEAD
* In parameterized test with `@MethodSource` or `@ArgumentSource`, arguments can now have
  optional names. When the argument is included in the display name of an iteration, this
  name will be used instead of the value.
=======
* Documented constant values in `org.junit.jupiter.api.parallel.Resources`.

>>>>>>> 12874e9f

[[release-notes-5.8.0-M1-junit-vintage]]
=== JUnit Vintage

==== Bug Fixes

* ❓

==== Deprecations and Breaking Changes

* ❓

==== New Features and Improvements

* The JUnit Vintage engine now requires less memory and allows for earlier garbage
  collection thanks to a number of improvements to internal data structures.<|MERGE_RESOLUTION|>--- conflicted
+++ resolved
@@ -82,14 +82,10 @@
   (set to `true` by default) to control whether or not to trim whitespace.
 * Dynamic tests now require less memory thanks to a number of improvements to internal
   data structures.
-<<<<<<< HEAD
+* Documented constant values in `org.junit.jupiter.api.parallel.Resources`.
 * In parameterized test with `@MethodSource` or `@ArgumentSource`, arguments can now have
   optional names. When the argument is included in the display name of an iteration, this
   name will be used instead of the value.
-=======
-* Documented constant values in `org.junit.jupiter.api.parallel.Resources`.
-
->>>>>>> 12874e9f
 
 [[release-notes-5.8.0-M1-junit-vintage]]
 === JUnit Vintage
