[[release-notes-5.7.0-M2]]
== 5.7.0-M2

*Date of Release:* ❓

*Scope:* ❓

For a complete list of all _closed_ issues and pull requests for this release, consult
the link:{junit5-repo}+/milestone/5.7.0-M2?closed=1+[5.7 M2] milestone page in the JUnit repository
on GitHub.


[[release-notes-5.7.0-M2-overall-improvements]]
=== Overall Improvements

* Javadoc JARs now contain `package-list` in addition to `element-list` for compatibility
  with tools like NetBeans 11.


[[release-notes-5.7.0-M2-junit-platform]]
=== JUnit Platform

==== Bug Fixes

* Characters in exception messages and other user-supplied values that are not allowed in
  XML are now replaced with their character reference (e.g. `\0` becomes `&#0;`).

==== Deprecations and Breaking Changes

* `EngineTestKit` no longer takes into account implicit configuration parameters (i.e.
  system properties and the `junit-platform.properties` classpath resource) by default.
  This change makes tests executed via `EngineTestKit` independent of the environment they
  are executed in.

==== New Features and Improvements

* When using `ConsoleLauncher`, explicitly selected classes from `--select-class`
  and `--select-method` are now always executed regardless of class name patterns
  provided with `--include-classname` or the default class name pattern.
* Support `FilePosition` in `FileSelector` and `ClasspathResourceSelector`.
* Custom `PostDiscoveryFilter` implementations can now be registered via Java’s
  `ServiceLoader` mechanism.

[[release-notes-5.7.0-M2-junit-jupiter]]
=== JUnit Jupiter

==== Bug Fixes

* ❓

==== Deprecations and Breaking Changes

* ❓

==== New Features and Improvements

<<<<<<< HEAD
* New `junit.jupiter.testmethod.order.default` configuration parameter to set the default
  `MethodOrderer` that will be used unless `@TestMethodOrder` is present.

=======
* All `@Enabled*`/`@Disabled*` annotations now have an optional `disabledReason`
  attribute that can be used to provide additional explanation as to why a test or
  container might be disabled.
* New `assertLinesMatch` method overloads added to class `Assertions` that accept
  two `Stream<String>` instances for comparison.
* `@CsvFileSource` now allows to specify file paths as an alternative to classpath
  resources.
>>>>>>> e1ce0012

[[release-notes-5.7.0-M2-junit-vintage]]
=== JUnit Vintage

==== Bug Fixes

* ❓

==== Deprecations and Breaking Changes

* ❓

==== New Features and Improvements

* ❓<|MERGE_RESOLUTION|>--- conflicted
+++ resolved
@@ -54,11 +54,6 @@
 
 ==== New Features and Improvements
 
-<<<<<<< HEAD
-* New `junit.jupiter.testmethod.order.default` configuration parameter to set the default
-  `MethodOrderer` that will be used unless `@TestMethodOrder` is present.
-
-=======
 * All `@Enabled*`/`@Disabled*` annotations now have an optional `disabledReason`
   attribute that can be used to provide additional explanation as to why a test or
   container might be disabled.
@@ -66,7 +61,8 @@
   two `Stream<String>` instances for comparison.
 * `@CsvFileSource` now allows to specify file paths as an alternative to classpath
   resources.
->>>>>>> e1ce0012
+* New `junit.jupiter.testmethod.order.default` configuration parameter to set the default
+  `MethodOrderer` that will be used unless `@TestMethodOrder` is present.
 
 [[release-notes-5.7.0-M2-junit-vintage]]
 === JUnit Vintage
