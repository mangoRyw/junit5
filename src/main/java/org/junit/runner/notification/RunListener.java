--- conflicted
+++ resolved
@@ -11,20 +11,12 @@
 import org.junit.runner.Result;
 
 /**
-<<<<<<< HEAD
- * If you need to respond to the events during a test run, extend <code>RunListener</code>
- * and override the appropriate methods. If a listener throws an exception while processing a
- * test event, it will be removed for the remainder of the test run.
- * <p>
- * For example, suppose you have a <code>Cowbell</code>
-=======
  * Register an instance of this class with {@link RunNotifier} to be notified
  * of events that occur during a test run. All of the methods in this class
  * are abstract and have no implementation; override one or more methods to
  * receive events.
  *
  * <p>For example, suppose you have a <code>Cowbell</code>
->>>>>>> 72af03c4
  * class that you want to make a noise whenever a test fails. You could write:
  * <pre>
  * public class RingingListener extends RunListener {
@@ -33,13 +25,8 @@
  *    }
  * }
  * </pre>
-<<<<<<< HEAD
- * <p>
- * To invoke your listener, you need to run your tests through <code>JUnitCore</code>.
-=======
  *
  * <p>To invoke your listener, you need to run your tests through <code>JUnitCore</code>.
->>>>>>> 72af03c4
  * <pre>
  * public void main(String... args) {
  *    JUnitCore core= new JUnitCore();
@@ -47,8 +34,6 @@
  *    core.run(MyTestClass.class);
  * }
  * </pre>
-<<<<<<< HEAD
-=======
  *
  * <p>If a listener throws an exception for a test event, the other listeners will
  * have their {@link RunListener#testFailure(Failure)} called with a {@code Description}
@@ -61,7 +46,6 @@
  *
  * <p>Listener methods will be called from the same thread as is running
  * the test, unless otherwise indicated by the method Javadoc
->>>>>>> 72af03c4
  *
  * @see org.junit.runner.JUnitCore
  * @since 4.0
