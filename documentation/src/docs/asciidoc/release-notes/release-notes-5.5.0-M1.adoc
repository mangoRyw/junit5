--- conflicted
+++ resolved
@@ -18,13 +18,7 @@
 * Configurable test discovery implementation that can be reused by different test engines
   (see Javadoc of the `{junit-platform-engine-support-discovery}` package).
 * New `isFinal()` and `isNotFinal()` methods in `ModifierSupport`.
-<<<<<<< HEAD
-* `@ValueSource` now additionally supports literal values of type `boolean` for
-  parameterized tests.
 * Gracefully handle exception occurred in `TestExecutionListener` with log instead of failing test plan.
-=======
->>>>>>> 1d954199
-
 
 [[release-notes-5.5.0-M1-junit-jupiter]]
 === JUnit Jupiter
