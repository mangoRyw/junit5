--- conflicted
+++ resolved
@@ -5,14 +5,8 @@
 		gradlePluginPortal()
 	}
 	plugins {
-<<<<<<< HEAD
-		id("com.gradle.enterprise") version "3.10.3"
-		id("com.gradle.enterprise.test-distribution") version "2.3.5" // keep in sync with buildSrc/build.gradle.kts
+		id("com.gradle.enterprise") version "3.11.1" // keep in sync with buildSrc/build.gradle.kts
 		id("com.gradle.common-custom-user-data-gradle-plugin") version "1.8.1"
-=======
-		id("com.gradle.enterprise") version "3.11.1" // keep in sync with buildSrc/build.gradle.kts
-		id("com.gradle.common-custom-user-data-gradle-plugin") version "1.7.2"
->>>>>>> 883b6a63
 		id("org.ajoberstar.git-publish") version "3.0.0"
 		kotlin("jvm") version "1.5.31"
 		// Check if workaround in documentation.gradle.kts can be removed when upgrading
