--- conflicted
+++ resolved
@@ -7,11 +7,7 @@
   <property name="src" value="src/main/java" />
   <property name="target" location="target" />
   <property name="bin" location="${target}/main" />
-<<<<<<< HEAD
-  <property name="version-base" value="4.9.1" />
-=======
   <property name="version-base" value="4.10" />
->>>>>>> 96df21cb
   <property name="version-status" value="-SNAPSHOT" />
   <property name="version" value="${version-base}${version-status}" />
   <property name="dist" value="junit${version}" />
