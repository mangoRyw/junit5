--- conflicted
+++ resolved
@@ -3054,67 +3054,6 @@
 
 	/**
 	 * <em>Assert</em> that execution of the supplied {@code executable} throws
-<<<<<<< HEAD
-	 * an exception of exactly the {@code expectedType} and return the exception.
-	 *
-	 * <p>If no exception is thrown, or if an exception of a different type is
-	 * thrown, this method will fail.
-	 *
-	 * <p>If you do not want to perform additional checks on the exception instance,
-	 * ignore the return value.
-	 *
-	 * @since 5.8
-	 */
-	@API(status = EXPERIMENTAL, since = "5.8")
-	public static <T extends Throwable> T assertThrowsExactly(Class<T> expectedType, Executable executable) {
-		return AssertThrowsExactly.assertThrowsExactly(expectedType, executable);
-	}
-
-	/**
-	 * <em>Assert</em> that execution of the supplied {@code executable} throws
-	 * an exception of exactly the {@code expectedType} and return the exception.
-	 *
-	 * <p>If no exception is thrown, or if an exception of a different type is
-	 * thrown, this method will fail.
-	 *
-	 * <p>If you do not want to perform additional checks on the exception instance,
-	 * ignore the return value.
-	 *
-	 * <p>Fails with the supplied failure {@code message}.
-	 *
-	 * @since 5.8
-	 */
-	@API(status = EXPERIMENTAL, since = "5.8")
-	public static <T extends Throwable> T assertThrowsExactly(Class<T> expectedType, Executable executable,
-			String message) {
-		return AssertThrowsExactly.assertThrowsExactly(expectedType, executable, message);
-	}
-
-	/**
-	 * <em>Assert</em> that execution of the supplied {@code executable} throws
-	 * an exception of exactly the {@code expectedType} and return the exception.
-	 *
-	 * <p>If no exception is thrown, or if an exception of a different type is
-	 * thrown, this method will fail.
-	 *
-	 * <p>If necessary, the failure message will be retrieved lazily from the
-	 * supplied {@code messageSupplier}.
-	 *
-	 * <p>If you do not want to perform additional checks on the exception instance,
-	 * ignore the return value.
-	 *
-	 * @since 5.8
-	 */
-	@API(status = EXPERIMENTAL, since = "5.8")
-	public static <T extends Throwable> T assertThrowsExactly(Class<T> expectedType, Executable executable,
-			Supplier<String> messageSupplier) {
-		return AssertThrowsExactly.assertThrowsExactly(expectedType, executable, messageSupplier);
-	}
-
-	/**
-	 * <em>Assert</em> that execution of the supplied {@code executable} throws
-=======
->>>>>>> d612541a
 	 * an exception of the {@code expectedType} and return the exception.
 	 *
 	 * <p>If no exception is thrown, or if an exception of a different type is
