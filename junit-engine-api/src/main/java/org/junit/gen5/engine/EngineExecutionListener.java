--- conflicted
+++ resolved
@@ -10,11 +10,7 @@
 
 package org.junit.gen5.engine;
 
-<<<<<<< HEAD
 import java.util.*;
-=======
-import java.util.Arrays;
->>>>>>> be5c3002
 
 import org.junit.gen5.engine.TestExecutionResult.Status;
 
@@ -134,6 +130,11 @@
 		return new EngineExecutionListener() {
 
 			@Override
+			public void reportingEntryPublished(TestDescriptor testDescriptor, Map<String, String> entry) {
+				Arrays.stream(listeners).forEach(listener -> listener.reportingEntryPublished(testDescriptor, entry));
+			}
+
+			@Override
 			public void dynamicTestRegistered(TestDescriptor testDescriptor) {
 				Arrays.stream(listeners).forEach(listener -> listener.dynamicTestRegistered(testDescriptor));
 			}
