[[release-notes-5.9.0-RC1]]
== 5.9.0-RC1

*Date of Release:* July ❓, 2022

*Scope:* ❓

For a complete list of all _closed_ issues and pull requests for this release, consult the
link:{junit5-repo}+/milestone/61?closed=1+[5.9 RC1] milestone page in the JUnit repository
on GitHub.


[[release-notes-5.9.0-RC1-junit-platform]]
=== JUnit Platform

==== Bug Fixes

* Absolute path entries are now supported in JUnit's Platform Console Launcher on Windows.
* Attempts to load a `Class` for an invalid class name representing an extremely large
  multidimensional array now fail within a reasonable amount of time.
* Fix concurrency issue in classpath scanning.

==== Deprecations and Breaking Changes

* ❓

==== New Features and Improvements

* New public factory method to instantiate an `ExecutionRequest`.
* Documentation for overriding the JUnit version used in Spring Boot applications. See the
  <<../user-guide/index.adoc#running-tests-build-spring-boot, User Guide>> for details.


[[release-notes-5.9.0-RC1-junit-jupiter]]
=== JUnit Jupiter

==== Bug Fixes

* ❓

==== Deprecations and Breaking Changes

* ❓

==== New Features and Improvements

* Default `@MethodSource` factory methods can now accept arguments. A _default_ factory
  method is a method declared in the test class with the same name as the
  `@ParameterizedTest` method that is inferred as the factory method when no explicit
  factory method is specified in the `@MethodSource` annotation.
* Thread mode can be set on `@Timeout` annotation. It allows to configure whether test
  code is executed in the thread of the calling code or in a separate thread. The three
  modes are: `INFERRED` (default) which resolves the thread mode configured via the
  property `junit.jupiter.execution.timeout.thread.mode.default`, `SAME_THREAD` that
  executes the test code in the same thread as the calling code, and `SEPARATE_THREAD`
  which executes it in a separate thread.
<<<<<<< HEAD
* Three new `abort` methods have been added to the `Assumptions` class. These are
  analogous to the `fail` methods in the `Assertions` class, but instead of failing they
  abort the test or container.
=======
* Support for enabling/disabling tests based on the system's hardware architecture via new
  `architectures` attributes on `@EnabledOnOs` and `@DisabledOnOs`.
>>>>>>> d346a7fe


[[release-notes-5.9.0-RC1-junit-vintage]]
=== JUnit Vintage

==== Bug Fixes

* ❓

==== Deprecations and Breaking Changes

* ❓

==== New Features and Improvements

* ❓<|MERGE_RESOLUTION|>--- conflicted
+++ resolved
@@ -54,14 +54,11 @@
   property `junit.jupiter.execution.timeout.thread.mode.default`, `SAME_THREAD` that
   executes the test code in the same thread as the calling code, and `SEPARATE_THREAD`
   which executes it in a separate thread.
-<<<<<<< HEAD
+* Support for enabling/disabling tests based on the system's hardware architecture via new
+  `architectures` attributes on `@EnabledOnOs` and `@DisabledOnOs`.
 * Three new `abort` methods have been added to the `Assumptions` class. These are
   analogous to the `fail` methods in the `Assertions` class, but instead of failing they
   abort the test or container.
-=======
-* Support for enabling/disabling tests based on the system's hardware architecture via new
-  `architectures` attributes on `@EnabledOnOs` and `@DisabledOnOs`.
->>>>>>> d346a7fe
 
 
 [[release-notes-5.9.0-RC1-junit-vintage]]
