/*
 * Copyright 2015-2017 the original author or authors.
 *
 * All rights reserved. This program and the accompanying materials are
 * made available under the terms of the Eclipse Public License v2.0 which
 * accompanies this distribution and is available at
 *
 * http://www.eclipse.org/legal/epl-v20.html
 */

package org.junit.jupiter.engine.descriptor;

import static java.util.stream.Collectors.collectingAndThen;
import static java.util.stream.Collectors.toCollection;

import java.util.Collections;
import java.util.LinkedHashSet;
import java.util.Map;
import java.util.Optional;
import java.util.Set;

import javax.annotation.Nonnull;

import org.junit.jupiter.api.extension.ExtensionContext;
import org.junit.jupiter.engine.execution.ExtensionValuesStore;
import org.junit.jupiter.engine.execution.NamespaceAwareStore;
<<<<<<< HEAD
=======
import org.junit.platform.commons.util.Preconditions;
import org.junit.platform.engine.ConfigurationParameters;
>>>>>>> e3512435
import org.junit.platform.engine.EngineExecutionListener;
import org.junit.platform.engine.TestDescriptor;
import org.junit.platform.engine.TestTag;
import org.junit.platform.engine.reporting.ReportEntry;

/**
 * @since 5.0
 */
abstract class AbstractExtensionContext<T extends TestDescriptor> implements ExtensionContext, AutoCloseable {

	private final ExtensionContext parent;
	private final EngineExecutionListener engineExecutionListener;
	private final T testDescriptor;
	private final Set<String> tags;
	private final ConfigurationParameters configurationParameters;
	private final ExtensionValuesStore valuesStore;

	AbstractExtensionContext(ExtensionContext parent, EngineExecutionListener engineExecutionListener, T testDescriptor,
			ConfigurationParameters configurationParameters) {

		this.parent = parent;
		this.engineExecutionListener = engineExecutionListener;
		this.testDescriptor = Preconditions.notNull(testDescriptor, "TestDescriptor must not be null");
		this.configurationParameters = configurationParameters;
		this.valuesStore = createStore(parent);

		// @formatter:off
		this.tags = testDescriptor.getTags().stream()
				.map(TestTag::getName)
				.collect(collectingAndThen(toCollection(LinkedHashSet::new), Collections::unmodifiableSet));
		// @formatter:on
	}

	private ExtensionValuesStore createStore(ExtensionContext parent) {
		ExtensionValuesStore parentStore = null;
		if (parent != null) {
			parentStore = ((AbstractExtensionContext<?>) parent).valuesStore;
		}
		return new ExtensionValuesStore(parentStore);
	}

	public void close() {
		valuesStore.closeAllStoredCloseableValues();
	}

	@Override
	public String getUniqueId() {
		return getTestDescriptor().getUniqueId().toString();
	}

	@Override
	public String getDisplayName() {
		return getTestDescriptor().getDisplayName();
	}

	@Override
	public void publishReportEntry(Map<String, String> values) {
		this.engineExecutionListener.reportingEntryPublished(this.testDescriptor, ReportEntry.from(values));
	}

	@Override
	public Optional<ExtensionContext> getParent() {
		return Optional.ofNullable(this.parent);
	}

	@Override
	public ExtensionContext getRoot() {
		if (this.parent != null) {
			return this.parent.getRoot();
		}
		return this;
	}

	protected T getTestDescriptor() {
		return this.testDescriptor;
	}

	@Override
<<<<<<< HEAD
	public Store getStore(@Nonnull Namespace namespace) {
		return new NamespaceAwareStore(valuesStore, namespace);
=======
	public Store getStore(Namespace namespace) {
		Preconditions.notNull(namespace, "Namespace must not be null");
		return new NamespaceAwareStore(this.valuesStore, namespace);
>>>>>>> e3512435
	}

	@Override
	public Set<String> getTags() {
		// return modifiable copy
		return new LinkedHashSet<String>(this.tags);
	}

	@Override
	public Optional<String> getConfigurationParameter(String key) {
		return this.configurationParameters.get(key);
	}

}<|MERGE_RESOLUTION|>--- conflicted
+++ resolved
@@ -24,11 +24,7 @@
 import org.junit.jupiter.api.extension.ExtensionContext;
 import org.junit.jupiter.engine.execution.ExtensionValuesStore;
 import org.junit.jupiter.engine.execution.NamespaceAwareStore;
-<<<<<<< HEAD
-=======
-import org.junit.platform.commons.util.Preconditions;
 import org.junit.platform.engine.ConfigurationParameters;
->>>>>>> e3512435
 import org.junit.platform.engine.EngineExecutionListener;
 import org.junit.platform.engine.TestDescriptor;
 import org.junit.platform.engine.TestTag;
@@ -39,19 +35,19 @@
  */
 abstract class AbstractExtensionContext<T extends TestDescriptor> implements ExtensionContext, AutoCloseable {
 
-	private final ExtensionContext parent;
+	private final ExtensionContext        parent;
 	private final EngineExecutionListener engineExecutionListener;
-	private final T testDescriptor;
-	private final Set<String> tags;
+	private final T                       testDescriptor;
+	private final Set<String>             tags;
 	private final ConfigurationParameters configurationParameters;
-	private final ExtensionValuesStore valuesStore;
+	private final ExtensionValuesStore    valuesStore;
 
 	AbstractExtensionContext(ExtensionContext parent, EngineExecutionListener engineExecutionListener, T testDescriptor,
 			ConfigurationParameters configurationParameters) {
 
 		this.parent = parent;
 		this.engineExecutionListener = engineExecutionListener;
-		this.testDescriptor = Preconditions.notNull(testDescriptor, "TestDescriptor must not be null");
+		this.testDescriptor = testDescriptor;
 		this.configurationParameters = configurationParameters;
 		this.valuesStore = createStore(parent);
 
@@ -107,14 +103,8 @@
 	}
 
 	@Override
-<<<<<<< HEAD
 	public Store getStore(@Nonnull Namespace namespace) {
-		return new NamespaceAwareStore(valuesStore, namespace);
-=======
-	public Store getStore(Namespace namespace) {
-		Preconditions.notNull(namespace, "Namespace must not be null");
 		return new NamespaceAwareStore(this.valuesStore, namespace);
->>>>>>> e3512435
 	}
 
 	@Override
