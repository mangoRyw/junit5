[[release-notes-5.1.0-M2]]
== 5.1.0-M2

*Date of Release:* ❓

*Scope:* Minor bug fixes and various enhancements

For a complete list of all _closed_ issues and pull requests for this release, consult the
link:{junit5-repo}+/milestone/18?closed=1+[5.1 M2] milestone page in the JUnit repository
on GitHub.


[[release-notes-5.1.0-M2-junit-platform]]
=== JUnit Platform

==== Bug Fixes

* Summary table is no longer printed via the `ConsoleLauncher` and Gradle plugin when
  details mode `NONE` is selected, unless there are errors.

==== Deprecations and Breaking Changes

* ❓

==== New Features and Improvements

* New `SUMMARY` details mode for the `ConsoleLauncher` and Gradle plugin which prints
  the table of success and failure counts at the end of test plan execution. This new
  mode is analogous to the previous behavior of the `NONE` details mode.
* The summary table of a console launcher run now contains the initial ten stack trace
  lines to better describe the location of the failure.
* Non-inherited _composed annotations_ which are meta-annotated with a given `@Inherited`
  annotation are now considered to be implicitly _inherited_ when searching for the given
  meta-annotation within a class hierarchy.

[[release-notes-5.1.0-M2-junit-jupiter]]
=== JUnit Jupiter

==== Bug Fixes

* The current module layer is now used when scanning for test classes within modules. The
  current module layer is the one that the class loader for the `ModuleUtils` class
  returns. If the current layer cannot be obtained, the algorithm falls back to the boot
  layer.

==== Deprecations and Breaking Changes

* ❓

==== New Features and Improvements

<<<<<<< HEAD
* New callback interface `CloseableResource` introduced in `ExtensionContext.Store`.
  An extension context store is bound to its extension context lifecycle. When an
  extension context lifecycle ends it closes its associated store. All stored values
  that are instances of `ExtensionContext.Store.CloseableResource` are notified by
  invoking their `close()` method.
=======
* Due to a change in the JUnit Platform's `AnnotationUtils` class, non-inherited
  _composed annotations_ which are meta-annotated with a given `@Inherited` annotation
  are now considered to be implicitly _inherited_ when searching for the given
  meta-annotation within a class hierarchy.
** For example, an `@Inherited` annotation such as `@TestInstance` will now be discovered
   on a custom _composed annotation_ declared on a superclass even if the _composed
   annotation_ is not declared as `@Inherited`.
>>>>>>> fc1d7256


[[release-notes-5.1.0-M2-junit-vintage]]
=== JUnit Vintage

==== Bug Fixes

* ❓

==== Deprecations and Breaking Changes

* ❓

==== New Features and Improvements

* ❓<|MERGE_RESOLUTION|>--- conflicted
+++ resolved
@@ -49,13 +49,6 @@
 
 ==== New Features and Improvements
 
-<<<<<<< HEAD
-* New callback interface `CloseableResource` introduced in `ExtensionContext.Store`.
-  An extension context store is bound to its extension context lifecycle. When an
-  extension context lifecycle ends it closes its associated store. All stored values
-  that are instances of `ExtensionContext.Store.CloseableResource` are notified by
-  invoking their `close()` method.
-=======
 * Due to a change in the JUnit Platform's `AnnotationUtils` class, non-inherited
   _composed annotations_ which are meta-annotated with a given `@Inherited` annotation
   are now considered to be implicitly _inherited_ when searching for the given
@@ -63,8 +56,11 @@
 ** For example, an `@Inherited` annotation such as `@TestInstance` will now be discovered
    on a custom _composed annotation_ declared on a superclass even if the _composed
    annotation_ is not declared as `@Inherited`.
->>>>>>> fc1d7256
-
+* New callback interface `CloseableResource` introduced in `ExtensionContext.Store`.
+  An extension context store is bound to its extension context lifecycle. When an
+  extension context lifecycle ends it closes its associated store. All stored values
+  that are instances of `ExtensionContext.Store.CloseableResource` are notified by
+  invoking their `close()` method.
 
 [[release-notes-5.1.0-M2-junit-vintage]]
 === JUnit Vintage
