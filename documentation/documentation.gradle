--- conflicted
+++ resolved
@@ -14,21 +14,6 @@
 	id 'org.asciidoctor.convert' version '1.5.7'
 }
 
-<<<<<<< HEAD
-apply plugin: 'org.junit.platform.gradle.plugin'
-
-junitPlatform {
-	details 'tree'
-	filters {
-		includeClassNamePattern '.+(Tests|Demo)$'
-		tags {
-			exclude 'exclude'
-		}
-	}
-	// Testing parallel-execution with tree printing listener...
-	configurationParameter 'junit.jupiter.execution.parallel.enabled', 'true'
-	logManager 'org.apache.logging.log4j.jul.LogManager'
-=======
 task consoleLauncherTest(type: JavaExec) {
 	dependsOn testClasses
 	def reportsDir = file("$buildDir/test-results")
@@ -42,7 +27,7 @@
 	args '--exclude-tag', 'exclude'
 	args '--reports-dir', reportsDir
 	systemProperty 'java.util.logging.manager', 'org.apache.logging.log4j.jul.LogManager'
->>>>>>> 58caec4d
+	systemProperty 'junit.jupiter.execution.parallel.enabled', 'true'
 }
 test {
 	dependsOn consoleLauncherTest
