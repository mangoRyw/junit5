/*
 * Copyright 2015-2024 the original author or authors.
 *
 * All rights reserved. This program and the accompanying materials are
 * made available under the terms of the Eclipse Public License v2.0 which
 * accompanies this distribution and is available at
 *
 * https://www.eclipse.org/legal/epl-v20.html
 */
@file:API(status = STABLE, since = "5.7")

package org.junit.jupiter.api

import org.apiguardian.api.API
import org.apiguardian.api.API.Status.EXPERIMENTAL
import org.apiguardian.api.API.Status.STABLE
import org.junit.jupiter.api.function.Executable
import org.junit.jupiter.api.function.ThrowingSupplier
import java.time.Duration
import java.util.function.Supplier
import java.util.stream.Stream
import kotlin.contracts.ExperimentalContracts
import kotlin.contracts.contract

/**
 * @see Assertions.fail
 */
fun fail(
    message: String?,
    throwable: Throwable? = null
): Nothing = Assertions.fail<Nothing>(message, throwable)

/**
 * @see Assertions.fail
 */
fun fail(message: (() -> String)?): Nothing = Assertions.fail<Nothing>(message)

/**
 * @see Assertions.fail
 */
fun fail(throwable: Throwable?): Nothing = Assertions.fail<Nothing>(throwable)

/**
 * [Stream] of functions to be executed.
 */
private typealias ExecutableStream = Stream<() -> Unit>

private fun ExecutableStream.convert() = map { Executable(it) }

/**
 * @see Assertions.assertAll
 */
fun assertAll(executables: ExecutableStream) = Assertions.assertAll(executables.convert())

/**
 * @see Assertions.assertAll
 */
fun assertAll(
    heading: String?,
    executables: ExecutableStream
) = Assertions.assertAll(heading, executables.convert())

/**
 * [Collection] of functions to be executed.
 */
private typealias ExecutableCollection = Collection<() -> Unit>

private fun ExecutableCollection.convert() = map { Executable(it) }

/**
 * @see Assertions.assertAll
 */
fun assertAll(executables: ExecutableCollection) = Assertions.assertAll(executables.convert())

/**
 * @see Assertions.assertAll
 */
fun assertAll(
    heading: String?,
    executables: ExecutableCollection
) = Assertions.assertAll(heading, executables.convert())

/**
 * @see Assertions.assertAll
 */
fun assertAll(vararg executables: () -> Unit) = assertAll(executables.toList().stream())

/**
 * @see Assertions.assertAll
 */
fun assertAll(
    heading: String?,
    vararg executables: () -> Unit
) = assertAll(heading, executables.toList().stream())

/**
 * Example usage:
 * ```kotlin
 * val exception = assertThrows<IllegalArgumentException> {
 *     throw IllegalArgumentException("Talk to a duck")
 * }
 * assertEquals("Talk to a duck", exception.message)
 * ```
 * @see Assertions.assertThrows
 */
inline fun <reified T : Throwable> assertThrows(executable: () -> Unit): T {
    val throwable: Throwable? =
        try {
            executable()
        } catch (caught: Throwable) {
            caught
        } as? Throwable

    return Assertions.assertThrows(T::class.java) {
        if (throwable != null) {
            throw throwable
        }
    }
}

/**
 * Example usage:
 * ```kotlin
 * val exception = assertThrows<IllegalArgumentException>("Should throw an Exception") {
 *     throw IllegalArgumentException("Talk to a duck")
 * }
 * assertEquals("Talk to a duck", exception.message)
 * ```
 * @see Assertions.assertThrows
 */
inline fun <reified T : Throwable> assertThrows(
    message: String,
    executable: () -> Unit
): T = assertThrows({ message }, executable)

/**
 * Example usage:
 * ```kotlin
 * val exception = assertThrows<IllegalArgumentException>({ "Should throw an Exception" }) {
 *     throw IllegalArgumentException("Talk to a duck")
 * }
 * assertEquals("Talk to a duck", exception.message)
 * ```
 * @see Assertions.assertThrows
 */
inline fun <reified T : Throwable> assertThrows(
    noinline message: () -> String,
    executable: () -> Unit
): T {
    val throwable: Throwable? =
        try {
            executable()
        } catch (caught: Throwable) {
            caught
        } as? Throwable

    return Assertions.assertThrows(
        T::class.java,
        {
            if (throwable != null) {
                throw throwable
            }
        },
        Supplier(message)
    )
}

/**
 * Example usage:
 * ```kotlin
 * val result = assertDoesNotThrow {
 *     // Code block that is expected to not throw an exception
 * }
 * ```
 * @see Assertions.assertDoesNotThrow
 * @param R the result type of the [executable]
 */
@API(status = EXPERIMENTAL, since = "5.5")
inline fun <R> assertDoesNotThrow(executable: () -> R): R = Assertions.assertDoesNotThrow(evaluateAndWrap(executable))

/**
 * Example usage:
 * ```kotlin
 * val result = assertDoesNotThrow("Should not throw an exception") {
 *     // Code block that is expected to not throw an exception
 * }
 * ```
 * @see Assertions.assertDoesNotThrow
 * @param R the result type of the [executable]
 */
@API(status = EXPERIMENTAL, since = "5.5")
inline fun <R> assertDoesNotThrow(
    message: String,
    executable: () -> R
): R = assertDoesNotThrow({ message }, executable)

/**
 * Example usage:
 * ```kotlin
 * val result = assertDoesNotThrow({ "Should not throw an exception" }) {
 *     // Code block that is expected to not throw an exception
 * }
 * ```
 * @see Assertions.assertDoesNotThrow
 * @param R the result type of the [executable]
 */
@API(status = EXPERIMENTAL, since = "5.5")
inline fun <R> assertDoesNotThrow(
    noinline message: () -> String,
    executable: () -> R
): R =
    Assertions.assertDoesNotThrow(
        evaluateAndWrap(executable),
        Supplier(message)
    )

@PublishedApi
internal inline fun <R> evaluateAndWrap(executable: () -> R): ThrowingSupplier<R> =
    try {
        val result = executable()
        ThrowingSupplier { result }
    } catch (throwable: Throwable) {
        ThrowingSupplier { throw throwable }
    }

/**
 * Example usage:
 * ```kotlin
 * val result = assertTimeout(Duration.seconds(1)) {
 *     // Code block that is being timed.
 * }
 * ```
 * @see Assertions.assertTimeout
 * @paramR the result of the [executable].
 */
@API(status = EXPERIMENTAL, since = "5.5")
fun <R> assertTimeout(
    timeout: Duration,
    executable: () -> R
): R = Assertions.assertTimeout(timeout, executable)

/**
 * Example usage:
 * ```kotlin
 * val result = assertTimeout(Duration.seconds(1), "Should only take one second") {
 *     // Code block that is being timed.
 * }
 * ```
 * @see Assertions.assertTimeout
 * @paramR the result of the [executable].
 */
@API(status = EXPERIMENTAL, since = "5.5")
fun <R> assertTimeout(
    timeout: Duration,
    message: String,
    executable: () -> R
): R = Assertions.assertTimeout(timeout, executable, message)

/**
 * Example usage:
 * ```kotlin
 * val result = assertTimeout(Duration.seconds(1), { "Should only take one second" }) {
 *     // Code block that is being timed.
 * }
 * ```
 * @see Assertions.assertTimeout
 * @paramR the result of the [executable].
 */
@API(status = EXPERIMENTAL, since = "5.5")
fun <R> assertTimeout(
    timeout: Duration,
    message: () -> String,
    executable: () -> R
): R = Assertions.assertTimeout(timeout, executable, message)

/**
 * Example usage:
 * ```kotlin
 * val result = assertTimeoutPreemptively(Duration.seconds(1)) {
 *     // Code block that is being timed.
 * }
 * ```
 * @see Assertions.assertTimeoutPreemptively
 * @paramR the result of the [executable].
 */
@API(status = EXPERIMENTAL, since = "5.5")
fun <R> assertTimeoutPreemptively(
    timeout: Duration,
    executable: () -> R
): R = Assertions.assertTimeoutPreemptively(timeout, executable)

/**
 * Example usage:
 * ```kotlin
 * val result = assertTimeoutPreemptively(Duration.seconds(1), "Should only take one second") {
 *     // Code block that is being timed.
 * }
 * ```
 * @see Assertions.assertTimeoutPreemptively
 * @paramR the result of the [executable].
 */
@API(status = EXPERIMENTAL, since = "5.5")
fun <R> assertTimeoutPreemptively(
    timeout: Duration,
    message: String,
    executable: () -> R
): R = Assertions.assertTimeoutPreemptively(timeout, executable, message)

/**
 * Example usage:
 * ```kotlin
 * val result = assertTimeoutPreemptively(Duration.seconds(1), { "Should only take one second" }) {
 *     // Code block that is being timed.
 * }
 * ```
 * @see Assertions.assertTimeoutPreemptively
 * @paramR the result of the [executable].
 */
@API(status = EXPERIMENTAL, since = "5.5")
<<<<<<< HEAD
fun <R> assertTimeoutPreemptively(timeout: Duration, message: () -> String, executable: () -> R): R =
    Assertions.assertTimeoutPreemptively(timeout, executable, message)

/**
 * Example usage:
 * ```kotlin
 * assertInstanceOf<RandomAccess>(list, "List should support fast random access")
 * ```
 * @see Assertions.assertInstanceOf
 * @since 5.11
 */
@OptIn(ExperimentalContracts::class)
@API(status = EXPERIMENTAL, since = "5.11")
inline fun <reified T : Any> assertInstanceOf(actualValue: Any?, message: String? = null): T {
    contract {
        returns() implies (actualValue is T)
    }
    return Assertions.assertInstanceOf(T::class.java, actualValue, message)
}

/*
 * @see Assertions.assertInstanceOf
 * @since 5.11
 */
@OptIn(ExperimentalContracts::class)
@API(status = EXPERIMENTAL, since = "5.11")
inline fun <reified T : Any> assertInstanceOf(actualValue: Any?, noinline message: () -> String): T {
    contract {
        returns() implies (actualValue is T)
    }
    return Assertions.assertInstanceOf(T::class.java, actualValue, message)
}
=======
fun <R> assertTimeoutPreemptively(
    timeout: Duration,
    message: () -> String,
    executable: () -> R
): R = Assertions.assertTimeoutPreemptively(timeout, executable, message)
>>>>>>> 963f7755
<|MERGE_RESOLUTION|>--- conflicted
+++ resolved
@@ -317,9 +317,11 @@
  * @paramR the result of the [executable].
  */
 @API(status = EXPERIMENTAL, since = "5.5")
-<<<<<<< HEAD
-fun <R> assertTimeoutPreemptively(timeout: Duration, message: () -> String, executable: () -> R): R =
-    Assertions.assertTimeoutPreemptively(timeout, executable, message)
+fun <R> assertTimeoutPreemptively(
+    timeout: Duration,
+    message: () -> String,
+    executable: () -> R
+): R = Assertions.assertTimeoutPreemptively(timeout, executable, message)
 
 /**
  * Example usage:
@@ -349,11 +351,4 @@
         returns() implies (actualValue is T)
     }
     return Assertions.assertInstanceOf(T::class.java, actualValue, message)
-}
-=======
-fun <R> assertTimeoutPreemptively(
-    timeout: Duration,
-    message: () -> String,
-    executable: () -> R
-): R = Assertions.assertTimeoutPreemptively(timeout, executable, message)
->>>>>>> 963f7755
+}