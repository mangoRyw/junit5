--- conflicted
+++ resolved
@@ -37,11 +37,7 @@
 	public int testCount() {
 		return getDescription().testCount();
 	}
-<<<<<<< HEAD
-
-=======
 	
->>>>>>> c3873cf7
 	public Plan getPlan() {
 		return Plan.fromDescription(getDescription());
 	}
