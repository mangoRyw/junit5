/*
 * Copyright 2015-2024 the original author or authors.
 *
 * All rights reserved. This program and the accompanying materials are
 * made available under the terms of the Eclipse Public License v2.0 which
 * accompanies this distribution and is available at
 *
 * https://www.eclipse.org/legal/epl-v20.html
 */

package org.junit.platform.suite.commons;

import static java.util.stream.Collectors.toList;
import static org.junit.platform.commons.util.AnnotationUtils.findAnnotation;
import static org.junit.platform.commons.util.AnnotationUtils.findRepeatableAnnotations;
import static org.junit.platform.engine.discovery.ClassNameFilter.STANDARD_INCLUDE_PATTERN;
import static org.junit.platform.suite.commons.AdditionalDiscoverySelectors.selectClasspathResource;
import static org.junit.platform.suite.commons.AdditionalDiscoverySelectors.selectFile;

import java.lang.annotation.Annotation;
import java.lang.reflect.AnnotatedElement;
import java.util.Arrays;
import java.util.LinkedHashSet;
import java.util.List;
import java.util.Map;
import java.util.Optional;
import java.util.Set;
import java.util.function.Function;
import java.util.regex.Pattern;
import java.util.stream.Stream;

import org.apiguardian.api.API;
import org.apiguardian.api.API.Status;
import org.junit.platform.commons.util.Preconditions;
import org.junit.platform.commons.util.StringUtils;
import org.junit.platform.engine.ConfigurationParameters;
import org.junit.platform.engine.DiscoverySelector;
import org.junit.platform.engine.Filter;
import org.junit.platform.engine.discovery.ClassNameFilter;
import org.junit.platform.engine.discovery.ClassSelector;
import org.junit.platform.engine.discovery.DiscoverySelectors;
import org.junit.platform.engine.discovery.MethodSelector;
import org.junit.platform.engine.discovery.PackageNameFilter;
import org.junit.platform.launcher.EngineFilter;
import org.junit.platform.launcher.LauncherDiscoveryRequest;
import org.junit.platform.launcher.TagFilter;
import org.junit.platform.launcher.core.LauncherDiscoveryRequestBuilder;
import org.junit.platform.suite.api.ConfigurationParameter;
import org.junit.platform.suite.api.DisableParentConfigurationParameters;
import org.junit.platform.suite.api.ExcludeClassNamePatterns;
import org.junit.platform.suite.api.ExcludeEngines;
import org.junit.platform.suite.api.ExcludePackages;
import org.junit.platform.suite.api.ExcludeTags;
import org.junit.platform.suite.api.IncludeClassNamePatterns;
import org.junit.platform.suite.api.IncludeEngines;
import org.junit.platform.suite.api.IncludePackages;
import org.junit.platform.suite.api.IncludeTags;
import org.junit.platform.suite.api.SelectClasses;
import org.junit.platform.suite.api.SelectClasspathResource;
import org.junit.platform.suite.api.SelectDirectories;
import org.junit.platform.suite.api.SelectFile;
import org.junit.platform.suite.api.SelectMethod;
import org.junit.platform.suite.api.SelectModules;
import org.junit.platform.suite.api.SelectPackages;
import org.junit.platform.suite.api.SelectUris;

/**
 * The {@code SuiteLauncherDiscoveryRequestBuilder} provides a light-weight DSL
 * for generating a {@link LauncherDiscoveryRequest} specifically tailored for
 * suite execution.
 *
 * <h2>Example</h2>
 *
 * <pre>{@code
 * SuiteLauncherDiscoveryRequestBuilder.request()
 *   .selectors(
 *        selectPackage("org.example.user"),
 *        selectClass("org.example.payment.PaymentTests"),
 *        selectClass(ShippingTests.class),
 *        selectMethod("org.example.order.OrderTests#test1"),
 *        selectMethod("org.example.order.OrderTests#test2()"),
 *        selectMethod("org.example.order.OrderTests#test3(java.lang.String)"),
 *        selectMethod("org.example.order.OrderTests", "test4"),
 *        selectMethod(OrderTests.class, "test5"),
 *        selectMethod(OrderTests.class, testMethod),
 *        selectClasspathRoots(Collections.singleton(Paths.get("/my/local/path1"))),
 *        selectUniqueId("unique-id-1"),
 *        selectUniqueId("unique-id-2")
 *   )
 *   .filters(
 *        includeEngines("junit-jupiter", "spek"),
 *        // excludeEngines("junit-vintage"),
 *        includeTags("fast"),
 *        // excludeTags("slow"),
 *        includeClassNamePatterns(".*Test[s]?")
 *        // includeClassNamePatterns("org\.example\.tests.*")
 *   )
 *   .configurationParameter("key", "value")
 *   .enableImplicitConfigurationParameters(true)
 *   .suite(File.class)
 *   .build();
 * }</pre>
 *
 * @since 1.8
 * @see org.junit.platform.engine.discovery.DiscoverySelectors
 * @see org.junit.platform.engine.discovery.ClassNameFilter
 * @see org.junit.platform.launcher.EngineFilter
 * @see org.junit.platform.launcher.TagFilter
 */
@API(status = Status.INTERNAL, since = "1.8", consumers = { "org.junit.platform.suite.engine",
		"org.junit.platform.runner" })
public final class SuiteLauncherDiscoveryRequestBuilder {

	private final LauncherDiscoveryRequestBuilder delegate = LauncherDiscoveryRequestBuilder.request();
	private final Set<String> selectedClassNames = new LinkedHashSet<>();
	private boolean includeClassNamePatternsUsed;
	private boolean filterStandardClassNamePatterns = false;
	private ConfigurationParameters parentConfigurationParameters;
	private boolean enableParentConfigurationParameters = true;

	private SuiteLauncherDiscoveryRequestBuilder() {
	}

	/**
	 * Create a new {@code SuiteLauncherDiscoveryRequestBuilder}.
	 *
	 * @return a new builder
	 */
	public static SuiteLauncherDiscoveryRequestBuilder request() {
		return new SuiteLauncherDiscoveryRequestBuilder();
	}

	/**
	 * Add all supplied {@code selectors} to the request.
	 *
	 * @param selectors the {@code DiscoverySelectors} to add; never {@code null}
	 * @return this builder for method chaining
	 */
	public SuiteLauncherDiscoveryRequestBuilder selectors(DiscoverySelector... selectors) {
		this.delegate.selectors(selectors);
		return this;
	}

	/**
	 * Add all supplied {@code selectors} to the request.
	 *
	 * @param selectors the {@code DiscoverySelectors} to add; never {@code null}
	 * @return this builder for method chaining
	 */
	public SuiteLauncherDiscoveryRequestBuilder selectors(List<? extends DiscoverySelector> selectors) {
		this.delegate.selectors(selectors);
		return this;
	}

	/**
	 * Add all supplied {@code filters} to the request.
	 *
	 * <p>The {@code filters} are combined using AND semantics, i.e. all of them
	 * have to include a resource for it to end up in the test plan.
	 *
	 * <p><strong>Warning</strong>: be cautious when registering multiple competing
	 * {@link EngineFilter#includeEngines include} {@code EngineFilters} or multiple
	 * competing {@link EngineFilter#excludeEngines exclude} {@code EngineFilters}
	 * for the same discovery request since doing so will likely lead to
	 * undesirable results (i.e., zero engines being active).
	 *
	 * @param filters the {@code Filter}s to add; never {@code null}
	 * @return this builder for method chaining
	 */
	public SuiteLauncherDiscoveryRequestBuilder filters(Filter<?>... filters) {
		this.delegate.filters(filters);
		return this;
	}

	/**
	 * Specify whether to filter standard class name patterns.
	 * <p>If set to {@code true}, standard class name patterns are filtered.
	 *
	 * @param filterStandardClassNamePatterns {@code true} to filter standard class
	 * name patterns, {@code false} otherwise
	 * @return this builder for method chaining
	 */
	public SuiteLauncherDiscoveryRequestBuilder filterStandardClassNamePatterns(
			boolean filterStandardClassNamePatterns) {
		this.filterStandardClassNamePatterns = filterStandardClassNamePatterns;
		return this;
	}

	/**
	 * Add the supplied <em>configuration parameter</em> to the request.
	 *
	 * @param key the configuration parameter key under which to store the
	 * value; never {@code null} or blank
	 * @param value the value to store
	 * @return this builder for method chaining
	 */
	public SuiteLauncherDiscoveryRequestBuilder configurationParameter(String key, String value) {
		this.delegate.configurationParameter(key, value);
		return this;
	}

	/**
	 * Add all supplied configuration parameters to the request.
	 *
	 * @param configurationParameters the map of configuration parameters to add;
	 * never {@code null}
	 * @return this builder for method chaining
	 * @see #configurationParameter(String, String)
	 */
	public SuiteLauncherDiscoveryRequestBuilder configurationParameters(Map<String, String> configurationParameters) {
		this.delegate.configurationParameters(configurationParameters);
		return this;
	}

	/**
	 * Set the parent configuration parameters to use for the request.
	 *
	 * <p>Any explicit configuration parameters configured via
	 * {@link #configurationParameter(String, String)} or
	 * {@link #configurationParameters(Map)} takes precedence over the supplied
	 * configuration parameters.
	 *
	 * @param parentConfigurationParameters the parent instance to use for looking
	 * up configuration parameters that have not been explicitly configured;
	 * never {@code null}
	 * @return this builder for method chaining
	 * @see #configurationParameter(String, String)
	 * @see #configurationParameters(Map)
	 */
	public SuiteLauncherDiscoveryRequestBuilder parentConfigurationParameters(
			ConfigurationParameters parentConfigurationParameters) {
		this.parentConfigurationParameters = parentConfigurationParameters;
		return this;
	}

	/**
	 * Configure whether implicit configuration parameters should be considered.
	 *
	 * <p>By default, in addition to those parameters that are passed explicitly
	 * to this builder, configuration parameters are read from system properties
	 * and from the {@code junit-platform.properties} classpath resource.
	 * Passing {@code false} to this method, disables the latter two sources so
	 * that only explicit configuration parameters are taken into account.
	 *
	 * @param enabled {@code true} if implicit configuration parameters should be
	 * considered
	 * @return this builder for method chaining
	 * @see #configurationParameter(String, String)
	 * @see #configurationParameters(Map)
	 */
	public SuiteLauncherDiscoveryRequestBuilder enableImplicitConfigurationParameters(boolean enabled) {
		this.delegate.enableImplicitConfigurationParameters(enabled);
		return this;
	}

	/**
<<<<<<< HEAD
	 * Apply a suites annotation based configuration, selectors and filters to this builder.
	 *
	 * @param suiteClass the class to apply the annotations from;
	 * never {@code null}
	 * @return this builder for method chaining
	 * @since 1.11
	 * @see org.junit.platform.suite.api.Suite
	 * @deprecated use {@link #applyConfigurationParametersFromSuite} and/or {@link #applySelectorsAndFiltersFromSuite} instead.
	 */
	@Deprecated
=======
	 * Configure the suite class for the suite launcher discovery request.
	 *
	 * <p>This method processes annotations on the suite class to customize
	 * the suite discovery and execution.
	 *
	 * @param suiteClass the suite class to configure
	 * @return this builder for method chaining
	 */
>>>>>>> 624da654
	public SuiteLauncherDiscoveryRequestBuilder suite(Class<?> suiteClass) {
		Preconditions.notNull(suiteClass, "Suite class must not be null");
		applyConfigurationParametersFromSuite(suiteClass);
		applySelectorsAndFiltersFromSuite(suiteClass);
		return this;
	}

	/**
	 * Apply a suites annotation based configuration to this builder.
	 * <p>
	 * This will apply the configuration from:
	 * <ul>
	 *   <li>{@link ConfigurationParameter}</li>
	 *   <li>{@link DisableParentConfigurationParameters}</li>
	 * </ul>
	 *
	 * @param suiteClass the class to apply the configuration annotations from; never {@code null}
	 * @return this builder for method chaining
	 * @since 1.11
	 * @see org.junit.platform.suite.api.Suite
	 */
	public SuiteLauncherDiscoveryRequestBuilder applyConfigurationParametersFromSuite(Class<?> suiteClass) {
		Preconditions.notNull(suiteClass, "Suite class must not be null");

		// @formatter:off
		findRepeatableAnnotations(suiteClass, ConfigurationParameter.class)
				.forEach(configuration -> configurationParameter(configuration.key(), configuration.value()));
		findAnnotation(suiteClass, DisableParentConfigurationParameters.class)
<<<<<<< HEAD
				.ifPresent(__ -> enableParentConfigurationParameters = false);
		// @formatter:on
		return this;
	}

	/**
	 * Apply a suites annotation based discovery selectors and filters to this builder.
	 * <p>
	 * This will apply the configuration from:
	 * <ul>
	 *   <li>{@link ExcludeClassNamePatterns}</li>
	 *   <li>{@link ExcludeEngines}</li>
	 *   <li>{@link ExcludePackages}</li>
	 *   <li>{@link ExcludeTags}</li>
	 *   <li>{@link IncludeClassNamePatterns}</li>
	 *   <li>{@link IncludeEngines}</li>
	 *   <li>{@link IncludePackages}</li>
	 *   <li>{@link IncludeTags}</li>
	 *   <li>{@link SelectClasses}</li>
	 *   <li>{@link SelectClasspathResource}</li>
	 *   <li>{@link SelectDirectories}</li>
	 *   <li>{@link SelectFile}</li>
	 *   <li>{@link SelectMethod}</li>
	 *   <li>{@link SelectModules}</li>
	 *   <li>{@link SelectUris}</li>
	 *   <li>{@link SelectPackages}</li>
	 * </ul>
	 *
	 * @param suiteClass the class to apply the discovery selectors and filter annotations from; never {@code null}
	 * @return this builder for method chaining
	 * @since 1.11
	 * @see org.junit.platform.suite.api.Suite
	 */
	public SuiteLauncherDiscoveryRequestBuilder applySelectorsAndFiltersFromSuite(Class<?> suiteClass) {
		Preconditions.notNull(suiteClass, "Suite class must not be null");

		// Annotations in alphabetical order (except @SelectClasses)
		// @formatter:off
=======
				.ifPresent(__ -> this.enableParentConfigurationParameters = false);
>>>>>>> 624da654
		findAnnotationValues(suiteClass, ExcludeClassNamePatterns.class, ExcludeClassNamePatterns::value)
				.flatMap(SuiteLauncherDiscoveryRequestBuilder::trimmed)
				.map(ClassNameFilter::excludeClassNamePatterns)
				.ifPresent(this::filters);
		findAnnotationValues(suiteClass, ExcludeEngines.class, ExcludeEngines::value)
				.map(EngineFilter::excludeEngines)
				.ifPresent(this::filters);
		findAnnotationValues(suiteClass, ExcludePackages.class, ExcludePackages::value)
				.map(PackageNameFilter::excludePackageNames)
				.ifPresent(this::filters);
		findAnnotationValues(suiteClass, ExcludeTags.class, ExcludeTags::value)
				.map(TagFilter::excludeTags)
				.ifPresent(this::filters);
		// Process @SelectClasses before @IncludeClassNamePatterns, since the names
		// of selected classes get automatically added to the include filter.
		findAnnotation(suiteClass, SelectClasses.class)
				.map(annotation -> selectClasses(suiteClass, annotation))
				.ifPresent(this::selectors);
		findRepeatableAnnotations(suiteClass, SelectMethod.class)
				.stream()
				.map(annotation -> selectMethod(suiteClass, annotation))
				.forEach(this::selectors);
		findAnnotationValues(suiteClass, IncludeClassNamePatterns.class, IncludeClassNamePatterns::value)
				.flatMap(SuiteLauncherDiscoveryRequestBuilder::trimmed)
				.map(this::createIncludeClassNameFilter)
				.ifPresent(filters -> {
					this.includeClassNamePatternsUsed = true;
					filters(filters);
				});
		findAnnotationValues(suiteClass, IncludeEngines.class, IncludeEngines::value)
				.map(EngineFilter::includeEngines)
				.ifPresent(this::filters);
		findAnnotationValues(suiteClass, IncludePackages.class, IncludePackages::value)
				.map(PackageNameFilter::includePackageNames)
				.ifPresent(this::filters);
		findAnnotationValues(suiteClass, IncludeTags.class, IncludeTags::value)
				.map(TagFilter::includeTags)
				.ifPresent(this::filters);
		findRepeatableAnnotations(suiteClass, SelectClasspathResource.class)
				.stream()
				.map(annotation -> selectClasspathResource(annotation.value(), annotation.line(), annotation.column()))
				.forEach(this::selectors);
		findAnnotationValues(suiteClass, SelectDirectories.class, SelectDirectories::value)
				.map(AdditionalDiscoverySelectors::selectDirectories)
				.ifPresent(this::selectors);
		findRepeatableAnnotations(suiteClass, SelectFile.class)
				.stream()
				.map(annotation -> selectFile(annotation.value(), annotation.line(), annotation.column()))
				.forEach(this::selectors);
		findAnnotationValues(suiteClass, SelectModules.class, SelectModules::value)
				.map(AdditionalDiscoverySelectors::selectModules)
				.ifPresent(this::selectors);
		findAnnotationValues(suiteClass, SelectUris.class, SelectUris::value)
				.map(AdditionalDiscoverySelectors::selectUris)
				.ifPresent(this::selectors);
		findAnnotationValues(suiteClass, SelectPackages.class, SelectPackages::value)
				.map(AdditionalDiscoverySelectors::selectPackages)
				.ifPresent(this::selectors);
		// @formatter:on
		return this;
	}

	/**
	 * Build the {@link LauncherDiscoveryRequest} that has been configured via
	 * this builder.
	 */
	public LauncherDiscoveryRequest build() {
		if (this.filterStandardClassNamePatterns && !this.includeClassNamePatternsUsed) {
			this.delegate.filters(createIncludeClassNameFilter(STANDARD_INCLUDE_PATTERN));
		}

		if (this.enableParentConfigurationParameters && this.parentConfigurationParameters != null) {
			this.delegate.parentConfigurationParameters(this.parentConfigurationParameters);
		}

		return this.delegate.build();
	}

	private List<ClassSelector> selectClasses(Class<?> suiteClass, SelectClasses annotation) {
		return toClassSelectors(suiteClass, annotation) //
				.distinct() //
				.peek(selector -> this.selectedClassNames.add(selector.getClassName())) //
				.collect(toList());
	}

	private static Stream<ClassSelector> toClassSelectors(Class<?> suiteClass, SelectClasses annotation) {
		Preconditions.condition(annotation.value().length > 0 || annotation.names().length > 0,
			() -> String.format("@SelectClasses on class [%s] must declare at least one class reference or name",
				suiteClass.getName()));
		return Stream.concat(//
			AdditionalDiscoverySelectors.selectClasses(annotation.value()), //
			AdditionalDiscoverySelectors.selectClasses(annotation.names()) //
		);
	}

	private MethodSelector selectMethod(Class<?> suiteClass, SelectMethod annotation) {
		MethodSelector methodSelector = toMethodSelector(suiteClass, annotation);
		this.selectedClassNames.add(methodSelector.getClassName());
		return methodSelector;
	}

	private MethodSelector toMethodSelector(Class<?> suiteClass, SelectMethod annotation) {
		if (!annotation.value().isEmpty()) {
			Preconditions.condition(annotation.type() == Class.class,
				() -> prefixErrorMessageForInvalidSelectMethodUsage(suiteClass,
					"type must not be set in conjunction with fully qualified method name"));
			Preconditions.condition(annotation.typeName().isEmpty(),
				() -> prefixErrorMessageForInvalidSelectMethodUsage(suiteClass,
					"type name must not be set in conjunction with fully qualified method name"));
			Preconditions.condition(annotation.name().isEmpty(),
				() -> prefixErrorMessageForInvalidSelectMethodUsage(suiteClass,
					"method name must not be set in conjunction with fully qualified method name"));
			Preconditions.condition(annotation.parameterTypes().length == 0,
				() -> prefixErrorMessageForInvalidSelectMethodUsage(suiteClass,
					"parameter types must not be set in conjunction with fully qualified method name"));
			Preconditions.condition(annotation.parameterTypeNames().isEmpty(),
				() -> prefixErrorMessageForInvalidSelectMethodUsage(suiteClass,
					"parameter type names must not be set in conjunction with fully qualified method name"));

			return DiscoverySelectors.selectMethod(annotation.value());
		}

		Class<?> type = annotation.type() == Class.class ? null : annotation.type();
		String typeName = annotation.typeName().isEmpty() ? null : annotation.typeName().trim();
		String methodName = Preconditions.notBlank(annotation.name(),
			() -> prefixErrorMessageForInvalidSelectMethodUsage(suiteClass, "method name must not be blank"));
		Class<?>[] parameterTypes = annotation.parameterTypes().length == 0 ? null : annotation.parameterTypes();
		String parameterTypeNames = annotation.parameterTypeNames().trim();
		if (parameterTypes != null) {
			Preconditions.condition(parameterTypeNames.isEmpty(),
				() -> prefixErrorMessageForInvalidSelectMethodUsage(suiteClass,
					"either parameter type names or parameter types must be set but not both"));
		}
		if (type == null) {
			Preconditions.notBlank(typeName, () -> prefixErrorMessageForInvalidSelectMethodUsage(suiteClass,
				"type must be set or type name must not be blank"));
			if (parameterTypes == null) {
				return DiscoverySelectors.selectMethod(typeName, methodName, parameterTypeNames);
			}
			else {
				return DiscoverySelectors.selectMethod(typeName, methodName, parameterTypes);
			}
		}
		else {
			Preconditions.condition(typeName == null, () -> prefixErrorMessageForInvalidSelectMethodUsage(suiteClass,
				"either type name or type must be set but not both"));
			if (parameterTypes == null) {
				return DiscoverySelectors.selectMethod(type, methodName, parameterTypeNames);
			}
			else {
				return DiscoverySelectors.selectMethod(type, methodName, parameterTypes);
			}
		}
	}

	private static String prefixErrorMessageForInvalidSelectMethodUsage(Class<?> suiteClass, String detailMessage) {
		return String.format("@SelectMethod on class [%s]: %s", suiteClass.getName(), detailMessage);
	}

	private ClassNameFilter createIncludeClassNameFilter(String... patterns) {
		String[] combinedPatterns = Stream.concat(//
			this.selectedClassNames.stream().map(Pattern::quote), //
			Arrays.stream(patterns)//
		).toArray(String[]::new);
		return ClassNameFilter.includeClassNamePatterns(combinedPatterns);
	}

	private static <A extends Annotation, V> Optional<V[]> findAnnotationValues(AnnotatedElement element,
			Class<A> annotationType, Function<A, V[]> valueExtractor) {
		return findAnnotation(element, annotationType).map(valueExtractor).filter(values -> values.length > 0);
	}

	private static Optional<String[]> trimmed(String[] patterns) {
		if (patterns.length == 0) {
			return Optional.empty();
		}
		// @formatter:off
		return Optional.of(Arrays.stream(patterns)
				.filter(StringUtils::isNotBlank)
				.map(String::trim)
				.toArray(String[]::new));
		// @formatter:on
	}

}<|MERGE_RESOLUTION|>--- conflicted
+++ resolved
@@ -254,7 +254,6 @@
 	}
 
 	/**
-<<<<<<< HEAD
 	 * Apply a suites annotation based configuration, selectors and filters to this builder.
 	 *
 	 * @param suiteClass the class to apply the annotations from;
@@ -265,16 +264,6 @@
 	 * @deprecated use {@link #applyConfigurationParametersFromSuite} and/or {@link #applySelectorsAndFiltersFromSuite} instead.
 	 */
 	@Deprecated
-=======
-	 * Configure the suite class for the suite launcher discovery request.
-	 *
-	 * <p>This method processes annotations on the suite class to customize
-	 * the suite discovery and execution.
-	 *
-	 * @param suiteClass the suite class to configure
-	 * @return this builder for method chaining
-	 */
->>>>>>> 624da654
 	public SuiteLauncherDiscoveryRequestBuilder suite(Class<?> suiteClass) {
 		Preconditions.notNull(suiteClass, "Suite class must not be null");
 		applyConfigurationParametersFromSuite(suiteClass);
@@ -303,8 +292,7 @@
 		findRepeatableAnnotations(suiteClass, ConfigurationParameter.class)
 				.forEach(configuration -> configurationParameter(configuration.key(), configuration.value()));
 		findAnnotation(suiteClass, DisableParentConfigurationParameters.class)
-<<<<<<< HEAD
-				.ifPresent(__ -> enableParentConfigurationParameters = false);
+				.ifPresent(__ -> this.enableParentConfigurationParameters = false);
 		// @formatter:on
 		return this;
 	}
@@ -342,9 +330,6 @@
 
 		// Annotations in alphabetical order (except @SelectClasses)
 		// @formatter:off
-=======
-				.ifPresent(__ -> this.enableParentConfigurationParameters = false);
->>>>>>> 624da654
 		findAnnotationValues(suiteClass, ExcludeClassNamePatterns.class, ExcludeClassNamePatterns::value)
 				.flatMap(SuiteLauncherDiscoveryRequestBuilder::trimmed)
 				.map(ClassNameFilter::excludeClassNamePatterns)
