plugins {
	id("java-library-conventions")
}

val mavenizedProjects: List<Project> by rootProject.extra

val extension = extensions.create<MultiReleaseSourcesExtension>("multiReleaseSources")

extension.releases.all {
	val release = this.toString()

	val releaseSourceSet = sourceSets.create("mainRelease$release") {
		compileClasspath += sourceSets.main.get().output
		runtimeClasspath += sourceSets.main.get().output
		java {
			setSrcDirs(setOf("src/main/java$release"))
		}
	}

<<<<<<< HEAD
	configurations.named(releaseSourceSet.compileClasspathConfigurationName).configure {
		extendsFrom(configurations.compileClasspath.get())
=======
	named<JavaCompile>(mainRelease9.get().compileJavaTaskName).configure {
		options.release.set(9)
>>>>>>> 2666f74a
	}

	tasks {

		named("allMainClasses").configure {
			dependsOn(releaseSourceSet.classesTaskName)
		}

		named<JavaCompile>(releaseSourceSet.compileJavaTaskName).configure {
			sourceCompatibility = release
			targetCompatibility = release
		}

		named<Checkstyle>("checkstyle${releaseSourceSet.name.capitalize()}").configure {
			configFile = rootProject.file("src/checkstyle/checkstyleMain.xml")
		}

		if (project in mavenizedProjects) {
			javadoc {
				source(releaseSourceSet.allJava)
			}
			named<Jar>("sourcesJar").configure {
				from(releaseSourceSet.allSource)
			}
		}
	}
}<|MERGE_RESOLUTION|>--- conflicted
+++ resolved
@@ -7,7 +7,7 @@
 val extension = extensions.create<MultiReleaseSourcesExtension>("multiReleaseSources")
 
 extension.releases.all {
-	val release = this.toString()
+	val release = this
 
 	val releaseSourceSet = sourceSets.create("mainRelease$release") {
 		compileClasspath += sourceSets.main.get().output
@@ -17,13 +17,8 @@
 		}
 	}
 
-<<<<<<< HEAD
 	configurations.named(releaseSourceSet.compileClasspathConfigurationName).configure {
 		extendsFrom(configurations.compileClasspath.get())
-=======
-	named<JavaCompile>(mainRelease9.get().compileJavaTaskName).configure {
-		options.release.set(9)
->>>>>>> 2666f74a
 	}
 
 	tasks {
@@ -33,8 +28,7 @@
 		}
 
 		named<JavaCompile>(releaseSourceSet.compileJavaTaskName).configure {
-			sourceCompatibility = release
-			targetCompatibility = release
+			options.release.set(release)
 		}
 
 		named<Checkstyle>("checkstyle${releaseSourceSet.name.capitalize()}").configure {
