--- conflicted
+++ resolved
@@ -39,11 +39,8 @@
 
 ==== New Features and Improvements
 
-<<<<<<< HEAD
+* `JAVA_18` has been added to the `JRE` enum for use with JRE-based execution conditions.
 * The current test or container's `ExecutionMode` is now accessible from `ExtensionContext`.
-=======
-* `JAVA_18` has been added to the `JRE` enum for use with JRE-based execution conditions.
->>>>>>> 90f67a0f
 
 
 [[release-notes-5.8.1-junit-vintage]]
