/*
 * Copyright 2015-2018 the original author or authors.
 *
 * All rights reserved. This program and the accompanying materials are
 * made available under the terms of the Eclipse Public License v2.0 which
 * accompanies this distribution and is available at
 *
 * http://www.eclipse.org/legal/epl-v20.html
 */

package org.junit.platform.engine.support.hierarchical;

import static java.util.stream.Collectors.toCollection;
import static org.junit.platform.engine.TestExecutionResult.failed;

import java.util.ArrayList;
import java.util.List;
import java.util.Optional;
import java.util.Set;
import java.util.concurrent.Future;

import org.junit.platform.commons.JUnitException;
import org.junit.platform.engine.EngineExecutionListener;
import org.junit.platform.engine.TestDescriptor;
import org.junit.platform.engine.support.hierarchical.HierarchicalTestExecutorService.TestTask;
import org.junit.platform.engine.support.hierarchical.Node.ExecutionMode;
import org.junit.platform.engine.support.hierarchical.Node.SkipResult;

/**
 * @since 1.3
 */
class NodeTestTask<C extends EngineExecutionContext> implements TestTask {

	private final TestDescriptor testDescriptor;
	private final EngineExecutionListener listener;
	private final HierarchicalTestExecutorService executorService;
	private final ThrowableCollector.Factory throwableCollectorFactory;
	private final Node<C> node;
	private final ExecutionMode executionMode;
	private final Set<ExclusiveResource> exclusiveResources;
	private final List<NodeTestTask<C>> children;

	private ResourceLock resourceLock = NopLock.INSTANCE;
	private Optional<ExecutionMode> forcedExecutionMode = Optional.empty();

	private C parentContext;
	private C context;

	private SkipResult skipResult;
	private boolean started;
	private ThrowableCollector throwableCollector;

	NodeTestTask(TestDescriptor testDescriptor, EngineExecutionListener listener,
			HierarchicalTestExecutorService executorService, ThrowableCollector.Factory throwableCollectorFactory) {
		this.testDescriptor = testDescriptor;
		this.listener = listener;
		this.executorService = executorService;
		this.throwableCollectorFactory = throwableCollectorFactory;
		node = asNode(testDescriptor);
		executionMode = node.getExecutionMode();
		exclusiveResources = node.getExclusiveResources();
		// @formatter:off
		children = testDescriptor.getChildren().stream()
				.map(descriptor -> new NodeTestTask<C>(descriptor, listener, executorService, throwableCollectorFactory))
				.collect(toCollection(ArrayList::new));
		// @formatter:on
	}

	public Set<ExclusiveResource> getExclusiveResources() {
		return exclusiveResources;
	}

	public List<NodeTestTask<C>> getChildren() {
		return children;
	}

	@Override
	public ResourceLock getResourceLock() {
		return resourceLock;
	}

	public void setResourceLock(ResourceLock resourceLock) {
		this.resourceLock = resourceLock;
	}

	@Override
	public ExecutionMode getExecutionMode() {
		return forcedExecutionMode.orElse(executionMode);
	}

	public void setForcedExecutionMode(ExecutionMode forcedExecutionMode) {
		this.forcedExecutionMode = Optional.of(forcedExecutionMode);
	}

	public void setParentContext(C parentContext) {
		this.parentContext = parentContext;
	}

	@Override
	public void execute() {
		throwableCollector = throwableCollectorFactory.create();
		prepare();
		if (throwableCollector.isEmpty()) {
			checkWhetherSkipped();
		}
		if (throwableCollector.isEmpty() && !skipResult.isSkipped()) {
			executeRecursively();
		}
		if (context != null) {
			cleanUp();
		}
		reportCompletion();
	}

	private void prepare() {
		throwableCollector.execute(() -> context = node.prepare(parentContext));
	}

	private void checkWhetherSkipped() {
		throwableCollector.execute(() -> skipResult = node.shouldBeSkipped(context));
	}

	private void executeRecursively() {
		listener.executionStarted(testDescriptor);
		started = true;

		throwableCollector.execute(() -> {
			context = node.before(context);

			List<Future<?>> futures = new ArrayList<>();
			context = node.execute(context,
				dynamicTestDescriptor -> executeDynamicTest(dynamicTestDescriptor, futures));

<<<<<<< HEAD
			children.forEach(child -> child.setParentContext(context));
			executorService.invokeAll(children);
=======
			if (!children.isEmpty()) {
				children.forEach(child -> child.setParentContext(context));
				executorService.invokeAll(children);
			}
>>>>>>> 85b9cf8d

			// using a for loop for the sake for ForkJoinPool's work stealing
			for (Future<?> future : futures) {
				future.get();
			}
		});

		throwableCollector.execute(() -> node.after(context));
	}

	private void executeDynamicTest(TestDescriptor dynamicTestDescriptor, List<Future<?>> futures) {
		listener.dynamicTestRegistered(dynamicTestDescriptor);
		NodeTestTask<C> nodeTestTask = new NodeTestTask<>(dynamicTestDescriptor, listener, executorService,
			throwableCollectorFactory);
		Set<ExclusiveResource> exclusiveResources = nodeTestTask.getExclusiveResources();
		if (!exclusiveResources.isEmpty()) {
			listener.executionStarted(dynamicTestDescriptor);
			String message = "Dynamic test descriptors must not declare exclusive resources: " + exclusiveResources;
			listener.executionFinished(dynamicTestDescriptor, failed(new JUnitException(message)));
		}
		else {
			nodeTestTask.setParentContext(context);
			futures.add(executorService.submit(nodeTestTask));
		}
	}

	private void cleanUp() {
		throwableCollector.execute(() -> node.cleanUp(context));
	}

	private void reportCompletion() {
		if (throwableCollector.isEmpty() && skipResult.isSkipped()) {
			listener.executionSkipped(testDescriptor, skipResult.getReason().orElse("<unknown>"));
			return;
		}
		if (!started) {
			// Call executionStarted first to comply with the contract of EngineExecutionListener.
			listener.executionStarted(testDescriptor);
		}
		listener.executionFinished(testDescriptor, throwableCollector.toTestExecutionResult());
		throwableCollector = null;
	}

	@SuppressWarnings("unchecked")
	private Node<C> asNode(TestDescriptor testDescriptor) {
		return (testDescriptor instanceof Node ? (Node<C>) testDescriptor : noOpNode);
	}

	@SuppressWarnings("rawtypes")
	private static final Node noOpNode = new Node() {
	};

}<|MERGE_RESOLUTION|>--- conflicted
+++ resolved
@@ -131,15 +131,10 @@
 			context = node.execute(context,
 				dynamicTestDescriptor -> executeDynamicTest(dynamicTestDescriptor, futures));
 
-<<<<<<< HEAD
-			children.forEach(child -> child.setParentContext(context));
-			executorService.invokeAll(children);
-=======
 			if (!children.isEmpty()) {
 				children.forEach(child -> child.setParentContext(context));
 				executorService.invokeAll(children);
 			}
->>>>>>> 85b9cf8d
 
 			// using a for loop for the sake for ForkJoinPool's work stealing
 			for (Future<?> future : futures) {
