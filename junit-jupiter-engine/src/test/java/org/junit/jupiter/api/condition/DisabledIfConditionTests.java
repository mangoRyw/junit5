--- conflicted
+++ resolved
@@ -60,12 +60,8 @@
 	void enabledBecauseStaticConditionMethodReturnsFalse() {
 		evaluateCondition();
 		assertEnabled();
-<<<<<<< HEAD
-		assertReasonMatches("Condition provided in (?:interface org\\.junit\\.jupiter\\.api\\.condition\\.|@)DisabledIf evaluate(?:s|d) to false");
-=======
 		assertReasonContains("""
 				@DisabledIf("staticMethodThatReturnsFalse") evaluated to false""");
->>>>>>> 7416e562
 	}
 
 	/**
@@ -75,12 +71,8 @@
 	void disabledBecauseConditionMethodReturnsTrue() {
 		evaluateCondition();
 		assertDisabled();
-<<<<<<< HEAD
-		assertReasonMatches("Condition provided in (?:interface org\\.junit\\.jupiter\\.api\\.condition\\.|@)DisabledIf evaluate(?:s|d) to true");
-=======
 		assertReasonContains("""
 				@DisabledIf("methodThatReturnsTrue") evaluated to true""");
->>>>>>> 7416e562
 	}
 
 	/**
@@ -90,33 +82,6 @@
 	void enabledBecauseConditionMethodReturnsFalse() {
 		evaluateCondition();
 		assertEnabled();
-<<<<<<< HEAD
-		assertReasonMatches("Condition provided in (?:interface org\\.junit\\.jupiter\\.api\\.condition\\.|@)DisabledIf evaluate(?:s|d) to false");
-	}
-
-	@Nested
-	class ExternalConditionMethod {
-
-		/**
-		 * @see DisabledIfIntegrationTests.ExternalConditionMethod#disabledBecauseConditionMethodReturnsTrue()
-		 */
-		@Test
-		void disabledBecauseConditionMethodReturnsTrue() {
-			evaluateCondition();
-			assertDisabled();
-			assertReasonMatches("Condition provided in (?:interface org\\.junit\\.jupiter\\.api\\.condition\\.|@)DisabledIf evaluate(?:s|d) to true");
-		}
-
-		/**
-		 * @see DisabledIfIntegrationTests.ExternalConditionMethod#enabledBecauseConditionMethodReturnsFalse()
-		 */
-		@Test
-		void enabledBecauseConditionMethodReturnsFalse() {
-			evaluateCondition();
-			assertEnabled();
-			assertReasonMatches("Condition provided in (?:interface org\\.junit\\.jupiter\\.api\\.condition\\.|@)DisabledIf evaluate(?:s|d) to false");
-		}
-=======
 		assertReasonContains("""
 				@DisabledIf("methodThatReturnsFalse") evaluated to false""");
 	}
@@ -131,7 +96,6 @@
 		assertReasonContains("""
 				@DisabledIf("org.junit.jupiter.api.condition.StaticConditionMethods#returnsTrue") evaluated to true""");
 	}
->>>>>>> 7416e562
 
 	/**
 	 * @see DisabledIfIntegrationTests.ExternalConditionMethod#enabledBecauseStaticExternalConditionMethodReturnsFalse()
