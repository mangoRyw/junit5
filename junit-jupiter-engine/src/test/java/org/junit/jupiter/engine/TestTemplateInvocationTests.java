--- conflicted
+++ resolved
@@ -785,13 +785,10 @@
 			return Stream.of(emptyTestTemplateInvocationContext()).onClose(() -> streamClosed.set(true));
 		}
 	}
-<<<<<<< HEAD
-=======
 
 	private static TestTemplateInvocationContext emptyTestTemplateInvocationContext() {
 		return new TestTemplateInvocationContext() {
 		};
 	}
 
->>>>>>> 85b9cf8d
 }