--- conflicted
+++ resolved
@@ -120,13 +120,8 @@
 		return summaryListener;
 	}
 
-<<<<<<< HEAD
 	private Optional<DetailsPrintingListener> createDetailsPrintingListener(PrintWriter out) {
-		boolean disableAnsiColors = options.isAnsiColorOutputDisabled();
-=======
-	private Optional<TestExecutionListener> createDetailsPrintingListener(PrintWriter out) {
 		ColorPalette colorPalette = getColorPalette();
->>>>>>> cd712e04
 		Theme theme = options.getTheme();
 		switch (options.getDetails()) {
 			case SUMMARY:
