/*
 * Copyright 2015-2019 the original author or authors.
 *
 * All rights reserved. This program and the accompanying materials are
 * made available under the terms of the Eclipse Public License v2.0 which
 * accompanies this distribution and is available at
 *
 * https://www.eclipse.org/legal/epl-v20.html
 */

package org.junit.jupiter.api;

import static java.util.Comparator.comparingInt;
import static java.util.stream.Collectors.toMap;
import static org.apiguardian.api.API.Status.EXPERIMENTAL;

import java.lang.reflect.Method;
import java.util.Collections;
import java.util.Comparator;
import java.util.HashMap;
import java.util.Map;
import java.util.Optional;

import org.apiguardian.api.API;
import org.junit.jupiter.api.parallel.ExecutionMode;
import org.junit.platform.commons.logging.Logger;
import org.junit.platform.commons.logging.LoggerFactory;
import org.junit.platform.commons.util.ClassUtils;

/**
 * {@code MethodOrderer} defines the API for ordering the <em>test methods</em>
 * in a given test class.
 *
 * <p>In this context, the term "test method" refers to any method annotated with
 * {@code @Test}, {@code @RepeatedTest}, {@code @ParameterizedTest},
 * {@code @TestFactory}, or {@code @TestTemplate}.
 *
 * <h4>Built-in Implementations</h4>
 *
 * <p>JUnit Jupiter provides the following built-in {@code MethodOrderer}
 * implementations.
 *
 * <ul>
 * <li>{@link Alphanumeric}</li>
 * <li>{@link OrderAnnotation}</li>
 * <li>{@link Random}</li>
 * </ul>
 *
 * @since 5.4
 * @see TestMethodOrder
 * @see MethodOrdererContext
 * @see #orderMethods(MethodOrdererContext)
 */
@API(status = EXPERIMENTAL, since = "5.4")
public interface MethodOrderer {

	/**
	 * Order the methods encapsulated in the supplied {@link MethodOrdererContext}.
	 *
	 * <p>The methods to order or sort are made indirectly available via
	 * {@link MethodOrdererContext#getMethodDescriptors()}. Since this method
	 * has a {@code void} return type, the list of method descriptors must be
	 * modified directly.
	 *
	 * <p>For example, a simplified implementation of the {@link Random}
	 * {@code MethodOrderer} might look like the following.
	 *
	 * <pre class="code">
	 * public void orderMethods(MethodOrdererContext context) {
	 *     Collections.shuffle(context.getMethodDescriptors());
	 * }
	 * </pre>
	 *
	 * @param context the {@code MethodOrdererContext} containing the
	 * {@link MethodDescriptor method descriptors} to order; never {@code null}
	 * @see #getDefaultExecutionMode()
	 */
	void orderMethods(MethodOrdererContext context);

	/**
	 * Get the <em>default</em> {@link ExecutionMode} for the test class
	 * configured with this {@link MethodOrderer}.
	 *
	 * <p>This method is guaranteed to be invoked after
	 * {@link #orderMethods(MethodOrdererContext)} which allows implementations
	 * of this method to determine the appropriate return value programmatically,
	 * potentially based on actions that were taken in {@code orderMethods()}.
	 *
	 * <p>Defaults to {@link ExecutionMode#SAME_THREAD SAME_THREAD}, since
	 * ordered methods are typically sorted in a fashion that would conflict
	 * with concurrent execution.
	 *
	 * <p>In case the ordering does not conflict with concurrent execution,
	 * implementations should return an empty {@link Optional} to signal that
	 * the engine should decide which execution mode to use.
	 *
	 * <p>Can be overridden via an explicit
	 * {@link org.junit.jupiter.api.parallel.Execution @Execution} declaration
	 * on the test class or in concrete implementations of the
	 * {@code MethodOrderer} API.
	 *
	 * @return the default {@code ExecutionMode}; never {@code null} but
	 * potentially empty
	 * @see #orderMethods(MethodOrdererContext)
	 */
	default Optional<ExecutionMode> getDefaultExecutionMode() {
		return Optional.of(ExecutionMode.SAME_THREAD);
	}

	/**
	 * {@code MethodOrderer} that sorts methods alphanumerically based on their
	 * names using {@link String#compareTo(String)}.
	 *
	 * <p>If two methods have the same name, {@code String} representations of
	 * their formal parameter lists will be used as a fallback for comparing the
	 * methods.
	 */
	class Alphanumeric implements MethodOrderer {

		/**
		 * Sort the methods encapsulated in the supplied
		 * {@link MethodOrdererContext} alphanumerically based on their names
		 * and formal parameter lists.
		 */
		@Override
		public void orderMethods(MethodOrdererContext context) {
			context.getMethodDescriptors().sort(comparator);
		}

		private static final Comparator<MethodDescriptor> comparator = Comparator.<MethodDescriptor, String> //
				comparing(descriptor -> descriptor.getMethod().getName())//
				.thenComparing(descriptor -> parameterList(descriptor.getMethod()));

		private static String parameterList(Method method) {
			return ClassUtils.nullSafeToString(method.getParameterTypes());
		}
	}

	/**
	 * {@code MethodOrderer} that sorts methods based on the {@link Order @Order}
	 * annotation.
	 *
	 * <p>Any methods that are assigned the same order value will be sorted
	 * arbitrarily adjacent to each other.
	 *
	 * <p>Any methods not annotated with {@code @Order} will be assigned a default
	 * order value of {@link Integer#MAX_VALUE} which will effectively cause them to
	 * appear at the end of the sorted list.
	 */
	class OrderAnnotation implements MethodOrderer {

		/**
		 * Sort the methods encapsulated in the supplied
		 * {@link MethodOrdererContext} based on the {@link Order @Order}
		 * annotation.
		 */
		@Override
		public void orderMethods(MethodOrdererContext context) {
			context.getMethodDescriptors().sort(comparingInt(OrderAnnotation::getOrder));
		}

		private static int getOrder(MethodDescriptor descriptor) {
			return descriptor.findAnnotation(Order.class).map(Order::value).orElse(Integer.MAX_VALUE);
		}
	}

	/**
<<<<<<< HEAD
	 * {@code MethodOrderer} that sorts methods based on the {@link DependsOn @DependsOn}
	 * annotation.
	 *
	 * @see  DependsOn
	 */
	class DependsOnAnnotation implements MethodOrderer {
		private static final Logger logger = LoggerFactory.getLogger(Random.class);

		@Override
		public void orderMethods(MethodOrdererContext context) {
			// Directed Acyclic Graph to represent order relationship between methods
			// An edge from A -> B means method A should run after B
			Map<String, String[]> digraph = context.getMethodDescriptors().stream().filter(
				descriptor -> descriptor.isAnnotated(DependsOn.class)).collect(
					toMap(descriptor -> descriptor.getMethod().getName(),
						descriptor -> descriptor.findAnnotation(DependsOn.class).map(DependsOn::value).get()));

			// Give each an @Order's value equivalent to its number of previous dependencies
			Map<String, Integer> dependencySize = new HashMap<>();

			try {
				// loop through all vertexes (methods) in graph
				digraph.keySet().forEach(name -> depthFirstSearch(name, digraph, dependencySize));
			}
			catch (IllegalArgumentException exception) {
				logger.error(exception,
					() -> "ERROR - Some arguments from @DependsOn annotations form cyclic dependencies, which would cause undefined behavior!");
			}

			// default value = 0 to make independent test run first, give it MAX_INT to make it run last
			context.getMethodDescriptors().sort(
				Comparator.comparing(descriptor -> dependencySize.getOrDefault(descriptor.getMethod().getName(), 0)));
		}

		/**
		 * This method will compute the (number of methods that must be run before the annotated method) + 1 (+1 to simplify computation)
		 */
		private int depthFirstSearch(String name, Map<String, String[]> digraph, Map<String, Integer> dependencySize) {
			if (dependencySize.containsKey(name)) {
				return dependencySize.get(name);
			}
			// mark entering this node
			dependencySize.put(name, -1);

			String[] ancestors = digraph.get(name);
			int total = 1;

			if (ancestors != null) {
				for (String ancestor : ancestors) {
					int sz = depthFirstSearch(ancestor, digraph, dependencySize);
					// cycle detected, -1 means in process but not yet finished -> should not appear
					if (sz == -1) {
						throw new IllegalArgumentException(
							String.format("Cycle detected between %s and %s", name, ancestor));
					}
					total += sz;
				}
			}

			// update with correct value
			dependencySize.put(name, total);
			return total;
		}
	}

	/**
	 * {@code MethodOrderer} that orders methods pseudo-randomly and allows for
	 * concurrent execution by default.
=======
	 * {@code MethodOrderer} that orders methods pseudo-randomly.
>>>>>>> 3515c4e5
	 *
	 * <h4>Custom Seed</h4>
	 *
	 * <p>By default, the random <em>seed</em> used for ordering methods is the
	 * value returned by {@link System#nanoTime()} during static initialization
	 * of this class. In order to support repeatable builds, the value of the
	 * default random seed is logged at {@code CONFIG} level. In addition, a
	 * custom seed (potentially the default seed from the previous test plan
	 * execution) may be specified via the {@link Random#RANDOM_SEED_PROPERTY_NAME
	 * junit.jupiter.execution.order.random.seed} <em>configuration parameter</em>
	 * which can be supplied via the {@code Launcher} API, build tools (e.g.,
	 * Gradle and Maven), a JVM system property, or the JUnit Platform configuration
	 * file (i.e., a file named {@code junit-platform.properties} in the root of
	 * the class path). Consult the User Guide for further information.
	 *
	 * @see Random#RANDOM_SEED_PROPERTY_NAME
	 * @see java.util.Random
	 */
	class Random implements MethodOrderer {

		private static final Logger logger = LoggerFactory.getLogger(Random.class);

		/**
		 * Default seed, which is generated during initialization of this class
		 * via {@link System#nanoTime()} for reproducibility of tests.
		 */
		private static final long DEFAULT_SEED;

		static {
			DEFAULT_SEED = System.nanoTime();
			logger.config(() -> "MethodOrderer.Random default seed: " + DEFAULT_SEED);
		}

		/**
		 * Property name used to set the random seed used by this
		 * {@code MethodOrderer}: {@value}
		 *
		 * <h3>Supported Values</h3>
		 *
		 * <p>Supported values include any string that can be converted to a
		 * {@link Long} via {@link Long#valueOf(String)}.
		 *
		 * <p>If not specified or if the specified value cannot be converted to
		 * a {@link Long}, the default random seed will be used (see the
		 * {@linkplain Random class-level Javadoc} for details).
		 */
		public static final String RANDOM_SEED_PROPERTY_NAME = "junit.jupiter.execution.order.random.seed";

		/**
		 * Order the methods encapsulated in the supplied
		 * {@link MethodOrdererContext} pseudo-randomly.
		 */
		@Override
		public void orderMethods(MethodOrdererContext context) {
			Collections.shuffle(context.getMethodDescriptors(),
				new java.util.Random(getCustomSeed(context).orElse(DEFAULT_SEED)));
		}

		private Optional<Long> getCustomSeed(MethodOrdererContext context) {
			return context.getConfigurationParameter(RANDOM_SEED_PROPERTY_NAME).map(configurationParameter -> {
				Long seed = null;
				try {
					seed = Long.valueOf(configurationParameter);
					logger.config(
						() -> String.format("Using custom seed for configuration parameter [%s] with value [%s].",
							RANDOM_SEED_PROPERTY_NAME, configurationParameter));
				}
				catch (NumberFormatException ex) {
					logger.warn(ex,
						() -> String.format(
							"Failed to convert configuration parameter [%s] with value [%s] to a long. "
									+ "Using default seed [%s] as fallback.",
							RANDOM_SEED_PROPERTY_NAME, configurationParameter, DEFAULT_SEED));
				}
				return seed;
			});
		}
	}

}<|MERGE_RESOLUTION|>--- conflicted
+++ resolved
@@ -165,7 +165,6 @@
 	}
 
 	/**
-<<<<<<< HEAD
 	 * {@code MethodOrderer} that sorts methods based on the {@link DependsOn @DependsOn}
 	 * annotation.
 	 *
@@ -232,11 +231,7 @@
 	}
 
 	/**
-	 * {@code MethodOrderer} that orders methods pseudo-randomly and allows for
-	 * concurrent execution by default.
-=======
 	 * {@code MethodOrderer} that orders methods pseudo-randomly.
->>>>>>> 3515c4e5
 	 *
 	 * <h4>Custom Seed</h4>
 	 *
