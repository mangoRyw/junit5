[[release-notes-5.10.0-M1]]
== 5.10.0-M1

*Date of Release:* ❓

*Scope:* ❓

For a complete list of all _closed_ issues and pull requests for this release, consult the
link:{junit5-repo}+/milestone/65?closed=1+[5.10.0-M1] milestone page in the JUnit
repository on GitHub.


[[release-notes-5.10.0-M1-junit-platform]]
=== JUnit Platform

==== Bug Fixes

* The Java 7 based constructor for `ForkJoinPool` is no longer accidentally used on Java 9
  or higher when invalid `ParallelExecutionConfiguration` is provided. Instead, an
  exception is thrown for invalid configuration, thereby preventing invalid configuration
  from being silently ignored.

==== Deprecations and Breaking Changes

* ❓

==== New Features and Improvements

* Support for limiting the `max-pool-size` for parallel execution via a configuration parameter


[[release-notes-5.10.0-M1-junit-jupiter]]
=== JUnit Jupiter

==== Bug Fixes

* ❓

==== Deprecations and Breaking Changes

* The `fixed` parallel execution strategy now allows the thread pool to be saturated by
  default.

==== New Features and Improvements

<<<<<<< HEAD
* New `junit.jupiter.execution.parallel.config.fixed.max-pool-size` configuration
  parameter to set the maximum pool size.
* New `junit.jupiter.execution.parallel.config.fixed.saturate` configuration
  parameter to disable pool saturation.
=======
* New `ArgumentsAccessor.getInvocationIndex()` method that supplies the index of a
  `@ParameterizedTest` invocation.
* `DisplayNameGenerator` methods are now allowed to return `null`, in order to signal
  to fall back to the default display name generator.

>>>>>>> b3827e21

[[release-notes-5.10.0-M1-junit-vintage]]
=== JUnit Vintage

==== Bug Fixes

* ❓

==== Deprecations and Breaking Changes

* ❓

==== New Features and Improvements

* ❓<|MERGE_RESOLUTION|>--- conflicted
+++ resolved
@@ -43,18 +43,15 @@
 
 ==== New Features and Improvements
 
-<<<<<<< HEAD
 * New `junit.jupiter.execution.parallel.config.fixed.max-pool-size` configuration
   parameter to set the maximum pool size.
 * New `junit.jupiter.execution.parallel.config.fixed.saturate` configuration
   parameter to disable pool saturation.
-=======
 * New `ArgumentsAccessor.getInvocationIndex()` method that supplies the index of a
   `@ParameterizedTest` invocation.
 * `DisplayNameGenerator` methods are now allowed to return `null`, in order to signal
   to fall back to the default display name generator.
 
->>>>>>> b3827e21
 
 [[release-notes-5.10.0-M1-junit-vintage]]
 === JUnit Vintage
