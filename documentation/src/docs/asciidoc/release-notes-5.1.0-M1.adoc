--- conflicted
+++ resolved
@@ -65,17 +65,12 @@
   - For example, code such as
     `store.getOrComputeIfAbsent(X.class, key \-> new X(), X.class)` can now replaced with
     `store.getOrComputeIfAbsent(X.class)`.
-<<<<<<< HEAD
-* Support new JUnit Platform `ModuleSelector`.
+* The `JupiterTestEngine` supports the new JUnit Platform `ModuleSelector` for selecting
+  Java 9 modules.
+  - This is an alternative to the existing classpath scanning support.
 * New Kotlin friendly assertions added as top-level functions in the `org.junit.jupiter.api` package.
 ** `assertAll` that takes `Stream<() -> Unit>` or `vararg () -> Unit`.
 ** `assertThrow` that uses Kotlin reified generics.
-=======
-* The `JupiterTestEngine` supports the new JUnit Platform `ModuleSelector` for selecting
-  Java 9 modules.
-  - This is an alternative to the existing classpath scanning support.
-
->>>>>>> 99f5f7ae
 
 [[release-notes-5.1.0-junit-vintage]]
 ==== JUnit Vintage
