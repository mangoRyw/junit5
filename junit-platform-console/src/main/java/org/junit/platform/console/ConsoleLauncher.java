--- conflicted
+++ resolved
@@ -102,7 +102,6 @@
 		out.println();
 	}
 
-<<<<<<< HEAD
 	private ConsoleLauncherExecutionResult listTests(CommandLineOptions options, PrintWriter out) {
 		try {
 			new ConsoleTestExecutor(options).list(out);
@@ -111,7 +110,8 @@
 		catch (Exception exception) {
 			return handleTestExecutorException(exception, options);
 		}
-=======
+	}
+
 	void displayEngines(PrintWriter out) {
 		ServiceLoaderTestEngineRegistry registry = new ServiceLoaderTestEngineRegistry();
 		Iterable<TestEngine> engines = registry.loadTestEngines();
@@ -126,7 +126,6 @@
 		engine.getArtifactId().ifPresent(details::add);
 		engine.getVersion().ifPresent(details::add);
 		out.println(engine.getId() + details);
->>>>>>> 8685a6a7
 	}
 
 	private ConsoleLauncherExecutionResult executeTests(CommandLineOptions options, PrintWriter out) {
