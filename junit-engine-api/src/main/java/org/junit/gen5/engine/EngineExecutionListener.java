--- conflicted
+++ resolved
@@ -17,15 +17,10 @@
  */
 public interface EngineExecutionListener {
 
-<<<<<<< HEAD
 	default void reportingEntryPublished(TestDescriptor testDescriptor, Map<String, String> entry) {
 	}
-
-	default void dynamicTestFound(TestDescriptor testDescriptor) {
+    default void dynamicTestRegistered(TestDescriptor testDescriptor) {
 	}
-=======
-	void dynamicTestRegistered(TestDescriptor testDescriptor);
->>>>>>> 544ff5ba
 
 	void executionSkipped(TestDescriptor testDescriptor, String reason);
 
