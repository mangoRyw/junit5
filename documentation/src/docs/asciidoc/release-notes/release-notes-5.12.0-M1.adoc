--- conflicted
+++ resolved
@@ -47,16 +47,13 @@
 [[release-notes-5.12.0-M1-junit-jupiter-new-features-and-improvements]]
 ==== New Features and Improvements
 
-<<<<<<< HEAD
 * New `--exclude-methodname` and `--include-methodname` options added to the
 `ConsoleLauncher` to include or exclude methods based on fully qualified method names
 without parameters. For example, `--exclude-methodname=^org\.example\..+#methodname`
 will exclude all methods called `methodName` under package `org.example`.
-=======
 * In a `@ParameterizedTest` method, a `null` value can now be supplied for Java Date/Time
   types such as `LocalDate` if the new `nullable` attribute in
   `@JavaTimeConversionPattern` is set to `true`.
->>>>>>> e8c92f8c
 
 
 [[release-notes-5.12.0-M1-junit-vintage]]
