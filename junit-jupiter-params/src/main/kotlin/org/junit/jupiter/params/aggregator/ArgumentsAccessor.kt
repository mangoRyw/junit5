/*
 * Copyright 2015-2018 the original author or authors.
 *
 * All rights reserved. This program and the accompanying materials are
 * made available under the terms of the Eclipse Public License v2.0 which
 * accompanies this distribution and is available at
 *
 * http://www.eclipse.org/legal/epl-v20.html
 */
package org.junit.jupiter.params.aggregator

/**
 * Get the value of the argument at the given index as an instance of the
 * reified type.
 *
 * @param index the index of the argument to get; must be greater than or
 * equal to zero and less than {@link #size}
 * @return the value at the given index, potentially {@code null}
 * @since 5.3
 * @receiver[ArgumentsAccessor]
 * @see ArgumentsAccessor.get(Int, Class<T!>!)
 */
<<<<<<< HEAD
@Suppress("EXTENSION_SHADOWED_BY_MEMBER") // method is in fact not shadowed due to reified type
inline fun <reified T : Any> ArgumentsAccessor.get(index: Int): T =
=======
inline fun <reified T : Any> ArgumentsAccessor.getAs(index: Int): T =
>>>>>>> 85b9cf8d
        this.get(index, T::class.java)<|MERGE_RESOLUTION|>--- conflicted
+++ resolved
@@ -20,10 +20,5 @@
  * @receiver[ArgumentsAccessor]
  * @see ArgumentsAccessor.get(Int, Class<T!>!)
  */
-<<<<<<< HEAD
-@Suppress("EXTENSION_SHADOWED_BY_MEMBER") // method is in fact not shadowed due to reified type
-inline fun <reified T : Any> ArgumentsAccessor.get(index: Int): T =
-=======
 inline fun <reified T : Any> ArgumentsAccessor.getAs(index: Int): T =
->>>>>>> 85b9cf8d
         this.get(index, T::class.java)