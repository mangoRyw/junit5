[[release-notes-5.9.0-M2]]
== 5.9.0-M2

*Date of Release:* ❓

*Scope:* ❓

For a complete list of all _closed_ issues and pull requests for this release, consult the
link:{junit5-repo}+/milestone/61?closed=1+[5.9 M2] milestone page in the JUnit repository
on GitHub.


[[release-notes-5.9.0-M2-junit-platform]]
=== JUnit Platform

==== Bug Fixes

* Absolute path entries are now supported in JUnit's Platform Console Launcher on Windows.
* Attempts to load a `Class` for an invalid class name representing an extremely large
  multidimensional array now fail within a reasonable amount of time.
* Fix concurrency issue in classpath scanning.

==== Deprecations and Breaking Changes

* ❓

==== New Features and Improvements

* New public factory method to instantiate an `ExecutionRequest`.


[[release-notes-5.9.0-M2-junit-jupiter]]
=== JUnit Jupiter

==== Bug Fixes

* ❓

==== Deprecations and Breaking Changes

* ❓

==== New Features and Improvements

* Default `@MethodSource` factory methods can now accept arguments. A _default_ factory
  method is a method declared in the test class with the same name as the
  `@ParameterizedTest` method that is inferred as the factory method when no explicit
  factory method is specified in the `@MethodSource` annotation.
<<<<<<< HEAD
* Three new `abort` methods have been added to the `Assumptions` class.
  These are analogous to the `fail` methods in the `Assertions` class, but instead of failing they abort the test.
=======
* Thread mode can be set on `@Timeout` annotation. It allows to configure whether test
  code is executed in the thread of the calling code or in a separate thread. The three
  modes are: `INFERRED` (default) which resolves the thread mode configured via the
  property `junit.jupiter.execution.timeout.thread.mode.default`, `SAME_THREAD` that
  executes the test code in the same thread as the calling code, and `SEPARATE_THREAD`
  which executes it in a separate thread.
>>>>>>> 8e0c3b85


[[release-notes-5.9.0-M2-junit-vintage]]
=== JUnit Vintage

==== Bug Fixes

* ❓

==== Deprecations and Breaking Changes

* ❓

==== New Features and Improvements

* ❓<|MERGE_RESOLUTION|>--- conflicted
+++ resolved
@@ -46,18 +46,14 @@
   method is a method declared in the test class with the same name as the
   `@ParameterizedTest` method that is inferred as the factory method when no explicit
   factory method is specified in the `@MethodSource` annotation.
-<<<<<<< HEAD
-* Three new `abort` methods have been added to the `Assumptions` class.
-  These are analogous to the `fail` methods in the `Assertions` class, but instead of failing they abort the test.
-=======
 * Thread mode can be set on `@Timeout` annotation. It allows to configure whether test
   code is executed in the thread of the calling code or in a separate thread. The three
   modes are: `INFERRED` (default) which resolves the thread mode configured via the
   property `junit.jupiter.execution.timeout.thread.mode.default`, `SAME_THREAD` that
   executes the test code in the same thread as the calling code, and `SEPARATE_THREAD`
   which executes it in a separate thread.
->>>>>>> 8e0c3b85
-
+* Three new `abort` methods have been added to the `Assumptions` class.
+  These are analogous to the `fail` methods in the `Assertions` class, but instead of failing they abort the test.
 
 [[release-notes-5.9.0-M2-junit-vintage]]
 === JUnit Vintage
